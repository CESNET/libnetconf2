find_program(PYTHON "python3")

if(PYTHON)
    set(SETUP_PY_IN      "${CMAKE_CURRENT_SOURCE_DIR}/setup.py.in")
    set(SETUP_PY         "${CMAKE_CURRENT_BINARY_DIR}/setup.py")
    set(PYAPI_BUILD_DIR  "${CMAKE_CURRENT_BINARY_DIR}/build")
    set_directory_properties(PROPERTIES ADDITIONAL_MAKE_CLEAN_FILES ${PYAPI_BUILD_DIR})

    if(CMAKE_BUILD_TYPE STREQUAL Debug)
        set(DEBUG "--debug")
    endif()

    if(ENABLE_SSH)
        set(SSH_DEFINE ",\"-DNC_ENABLED_SSH\"")
    endif()

    if(ENABLE_TLS)
        set(TLS_DEFINE ",\"-DNC_ENABLED_TLS\"")
    endif()

    configure_file(${SETUP_PY_IN} ${SETUP_PY})
<<<<<<< HEAD
    configure_file(${CMAKE_CURRENT_SOURCE_DIR}/docs/Makefile.in ${CMAKE_CURRENT_SOURCE_DIR}/docs/Makefile)
    add_custom_target(pyapi ALL COMMAND ${PYTHON} ${SETUP_PY} build -b ${PYAPI_BUILD_DIR} ${DEBUG})
    add_custom_target(pyapidoc COMMAND make -f ${CMAKE_CURRENT_SOURCE_DIR}/docs/Makefile html)
=======
    configure_file(${CMAKE_CURRENT_SOURCE_DIR}/docs/Makefile.in ${CMAKE_CURRENT_BINARY_DIR}/docs/Makefile)
    add_custom_target(pyapi ALL COMMAND ${PYTHON} ${SETUP_PY} build -b ${PYAPI_BUILD_DIR} ${DEBUG})
    add_custom_target(pyapidoc COMMAND make -f ${CMAKE_CURRENT_BINARY_DIR}/docs/Makefile html)
>>>>>>> 8e8a2308
    execute_process(COMMAND ${PYTHON} -c "from distutils.sysconfig import get_python_lib; print(get_python_lib(plat_specific=True))"
        OUTPUT_VARIABLE PYTHON_MODULE_PATH OUTPUT_STRIP_TRAILING_WHITESPACE)
    install(CODE "execute_process(COMMAND ${PYTHON} ${SETUP_PY} build -b ${PYAPI_BUILD_DIR} install --install-lib=\$ENV{DESTDIR}/${PYTHON_MODULE_PATH})")
endif()<|MERGE_RESOLUTION|>--- conflicted
+++ resolved
@@ -19,15 +19,9 @@
     endif()
 
     configure_file(${SETUP_PY_IN} ${SETUP_PY})
-<<<<<<< HEAD
-    configure_file(${CMAKE_CURRENT_SOURCE_DIR}/docs/Makefile.in ${CMAKE_CURRENT_SOURCE_DIR}/docs/Makefile)
-    add_custom_target(pyapi ALL COMMAND ${PYTHON} ${SETUP_PY} build -b ${PYAPI_BUILD_DIR} ${DEBUG})
-    add_custom_target(pyapidoc COMMAND make -f ${CMAKE_CURRENT_SOURCE_DIR}/docs/Makefile html)
-=======
     configure_file(${CMAKE_CURRENT_SOURCE_DIR}/docs/Makefile.in ${CMAKE_CURRENT_BINARY_DIR}/docs/Makefile)
     add_custom_target(pyapi ALL COMMAND ${PYTHON} ${SETUP_PY} build -b ${PYAPI_BUILD_DIR} ${DEBUG})
     add_custom_target(pyapidoc COMMAND make -f ${CMAKE_CURRENT_BINARY_DIR}/docs/Makefile html)
->>>>>>> 8e8a2308
     execute_process(COMMAND ${PYTHON} -c "from distutils.sysconfig import get_python_lib; print(get_python_lib(plat_specific=True))"
         OUTPUT_VARIABLE PYTHON_MODULE_PATH OUTPUT_STRIP_TRAILING_WHITESPACE)
     install(CODE "execute_process(COMMAND ${PYTHON} ${SETUP_PY} build -b ${PYAPI_BUILD_DIR} install --install-lib=\$ENV{DESTDIR}/${PYTHON_MODULE_PATH})")
