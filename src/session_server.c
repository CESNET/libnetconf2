--- conflicted
+++ resolved
@@ -793,12 +793,6 @@
     struct lyxml_elem *xml = NULL;
     NC_MSG_TYPE msgtype;
     struct nc_server_reply *reply = NULL;
-<<<<<<< HEAD
-    struct nc_server_error *e = NULL;
-    const char *str, *stri, *strj;
-    char *attr;
-=======
->>>>>>> 56fae73d
     int ret;
 
     if (!session) {
@@ -826,52 +820,7 @@
         (*rpc)->tree = lyd_parse_xml(server_opts.ctx, &xml->child, LYD_OPT_DESTRUCT | LYD_OPT_RPC);
         if (!(*rpc)->tree) {
             /* parsing RPC failed */
-<<<<<<< HEAD
-            if (ly_errno == LY_EVALID) {
-                switch (ly_vecode) {
-                case LYVE_INELEM:
-                    str = ly_errpath();
-                    if (!strcmp(str, "/")) {
-                        e = nc_err(NC_ERR_OP_NOT_SUPPORTED, NC_ERR_TYPE_APP);
-                        goto skiplymsg;
-                    } else {
-                        e = nc_err(NC_ERR_UNKNOWN_ELEM, NC_ERR_TYPE_PROT, ly_errpath());
-                    }
-                    break;
-                case LYVE_MISSELEM:
-                case LYVE_INORDER:
-                    e = nc_err(NC_ERR_MISSING_ELEM, NC_ERR_TYPE_PROT, ly_errpath());
-                    break;
-                case LYVE_INVAL:
-                    e = nc_err(NC_ERR_BAD_ELEM, NC_ERR_TYPE_PROT, ly_errpath());
-                    break;
-                case LYVE_INATTR:
-                case LYVE_MISSATTR:
-                    str = ly_errmsg();
-                    stri = strchr(str, '"'); stri++;
-                    strj = strchr(stri, '"'); strj--;
-                    attr = strndup(stri, strj - stri);
-                    e = nc_err(ly_vecode == LYVE_INATTR ? NC_ERR_UNKNOWN_ATTR : NC_ERR_MISSING_ATTR,
-                               NC_ERR_TYPE_PROT, attr, ly_errpath());
-                    free(attr);
-                    break;
-                case LYVE_OORVAL:
-                case LYVE_NOCOND:
-                    e = nc_err(NC_ERR_INVALID_VALUE, NC_ERR_TYPE_PROT);
-                    break;
-                default:
-                    e = nc_err(NC_ERR_OP_FAILED, NC_ERR_TYPE_APP);
-                    break;
-                }
-            } else {
-                e = nc_err(NC_ERR_OP_FAILED, NC_ERR_TYPE_APP);
-            }
-            nc_err_set_msg(e, ly_errmsg(), "en");
-skiplymsg:
-            reply = nc_server_reply_err(e);
-=======
             reply = nc_server_reply_err(nc_err_libyang());
->>>>>>> 56fae73d
             ret = nc_write_msg(session, NC_MSG_REPLY, xml, reply);
             nc_server_reply_free(reply);
             if (ret == -1) {
