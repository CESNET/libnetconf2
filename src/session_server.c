/**
 * @file session_server.c
 * @author Michal Vasko <mvasko@cesnet.cz>
 * @brief libnetconf2 server session manipulation functions
 *
 * @copyright
 * Copyright (c) 2015 - 2021 CESNET, z.s.p.o.
 *
 * This source code is licensed under BSD 3-Clause License (the "License").
 * You may not use this file except in compliance with the License.
 * You may obtain a copy of the License at
 *
 *     https://opensource.org/licenses/BSD-3-Clause
 */
#define _QNX_SOURCE /* getpeereid */
#define _GNU_SOURCE /* signals, threads, SO_PEERCRED */

#include <arpa/inet.h>
#include <errno.h>
#include <fcntl.h>
#include <netinet/in.h>
#include <netinet/tcp.h>
#include <poll.h>
#include <pthread.h>
#include <pwd.h>
#include <signal.h>
#include <stdint.h>
#include <stdlib.h>
#include <string.h>
#include <sys/socket.h>
#include <sys/types.h>
#include <sys/un.h>
#include <time.h>
#include <unistd.h>

#include "compat.h"
#include "libnetconf.h"
#include "session_server.h"
#include "session_server_ch.h"

struct nc_server_opts server_opts = {
#ifdef NC_ENABLED_SSH
    .authkey_lock = PTHREAD_MUTEX_INITIALIZER,
#endif
    .bind_lock = PTHREAD_MUTEX_INITIALIZER,
    .endpt_lock = PTHREAD_RWLOCK_INITIALIZER,
    .ch_client_lock = PTHREAD_RWLOCK_INITIALIZER
};

static nc_rpc_clb global_rpc_clb = NULL;

struct nc_endpt *
nc_server_endpt_lock_get(const char *name, NC_TRANSPORT_IMPL ti, uint16_t *idx)
{
    uint16_t i;
    struct nc_endpt *endpt = NULL;

    if (!name) {
        ERRARG("endpt_name");
        return NULL;
    }

    /* WRITE LOCK */
    pthread_rwlock_wrlock(&server_opts.endpt_lock);

    for (i = 0; i < server_opts.endpt_count; ++i) {
        if (!strcmp(server_opts.endpts[i].name, name) && (!ti || (server_opts.endpts[i].ti == ti))) {
            endpt = &server_opts.endpts[i];
            break;
        }
    }

    if (!endpt) {
        ERR(NULL, "Endpoint \"%s\" was not found.", name);
        /* UNLOCK */
        pthread_rwlock_unlock(&server_opts.endpt_lock);
        return NULL;
    }

    if (idx) {
        *idx = i;
    }

    return endpt;
}

struct nc_ch_endpt *
nc_server_ch_client_lock(const char *name, const char *endpt_name, NC_TRANSPORT_IMPL ti, struct nc_ch_client **client_p)
{
    uint16_t i, j;
    struct nc_ch_client *client = NULL;
    struct nc_ch_endpt *endpt = NULL;

    *client_p = NULL;

    if (!name) {
        ERRARG("client_name");
        return NULL;
    }

    /* READ LOCK */
    pthread_rwlock_rdlock(&server_opts.ch_client_lock);

    for (i = 0; i < server_opts.ch_client_count; ++i) {
        if (!strcmp(server_opts.ch_clients[i].name, name)) {
            client = &server_opts.ch_clients[i];
            if (!endpt_name && !ti) {
                /* return only client */
                break;
            }
            for (j = 0; j < client->ch_endpt_count; ++j) {
                if ((!endpt_name || !strcmp(client->ch_endpts[j].name, endpt_name)) &&
                        (!ti || (ti == client->ch_endpts[j].ti))) {
                    endpt = &client->ch_endpts[j];
                    break;
                }
            }
            break;
        }
    }

    if (!client) {
        ERR(NULL, "Call Home client \"%s\" was not found.", name);

        /* READ UNLOCK */
        pthread_rwlock_unlock(&server_opts.ch_client_lock);
    } else if (endpt_name && ti && !endpt) {
        ERR(NULL, "Call Home client \"%s\" endpoint \"%s\" was not found.", name, endpt_name);

        /* READ UNLOCK */
        pthread_rwlock_unlock(&server_opts.ch_client_lock);
    } else {
        /* CH CLIENT LOCK */
        pthread_mutex_lock(&client->lock);

        *client_p = client;
    }

    return endpt;
}

void
nc_server_ch_client_unlock(struct nc_ch_client *client)
{
    /* CH CLIENT UNLOCK */
    pthread_mutex_unlock(&client->lock);

    /* READ UNLOCK */
    pthread_rwlock_unlock(&server_opts.ch_client_lock);
}

API void
nc_session_set_term_reason(struct nc_session *session, NC_SESSION_TERM_REASON reason)
{
    if (!session) {
        ERRARG("session");
        return;
    } else if (!reason) {
        ERRARG("reason");
        return;
    }

    if ((reason != NC_SESSION_TERM_KILLED) && (session->term_reason == NC_SESSION_TERM_KILLED)) {
        session->killed_by = 0;
    }
    session->term_reason = reason;
}

API void
nc_session_set_killed_by(struct nc_session *session, uint32_t sid)
{
    if (!session || (session->term_reason != NC_SESSION_TERM_KILLED)) {
        ERRARG("session");
        return;
    } else if (!sid) {
        ERRARG("sid");
        return;
    }

    session->killed_by = sid;
}

API void
nc_session_set_status(struct nc_session *session, NC_STATUS status)
{
    if (!session) {
        ERRARG("session");
        return;
    } else if (!status) {
        ERRARG("status");
        return;
    }

    session->status = status;
}

int
nc_sock_listen_inet(const char *address, uint16_t port, struct nc_keepalives *ka)
{
    int opt;
    int is_ipv4, sock;
    struct sockaddr_storage saddr;

    struct sockaddr_in *saddr4;
    struct sockaddr_in6 *saddr6;

    if (!strchr(address, ':')) {
        is_ipv4 = 1;
    } else {
        is_ipv4 = 0;
    }

    sock = socket((is_ipv4 ? AF_INET : AF_INET6), SOCK_STREAM, 0);
    if (sock == -1) {
        ERR(NULL, "Failed to create socket (%s).", strerror(errno));
        goto fail;
    }

    /* these options will be inherited by accepted sockets */
    opt = 1;
    if (setsockopt(sock, SOL_SOCKET, SO_REUSEADDR, &opt, sizeof opt) == -1) {
        ERR(NULL, "Could not set SO_REUSEADDR socket option (%s).", strerror(errno));
        goto fail;
    }
    if (setsockopt(sock, IPPROTO_TCP, TCP_NODELAY, &opt, sizeof opt) == -1) {
        ERR(NULL, "Could not set TCP_NODELAY socket option (%s).", strerror(errno));
        goto fail;
    }

    if (nc_sock_enable_keepalive(sock, ka)) {
        goto fail;
    }

    memset(&saddr, 0, sizeof(struct sockaddr_storage));
    if (is_ipv4) {
        saddr4 = (struct sockaddr_in *)&saddr;

        saddr4->sin_family = AF_INET;
        saddr4->sin_port = htons(port);

        if (inet_pton(AF_INET, address, &saddr4->sin_addr) != 1) {
            ERR(NULL, "Failed to convert IPv4 address \"%s\".", address);
            goto fail;
        }

        if (bind(sock, (struct sockaddr *)saddr4, sizeof(struct sockaddr_in)) == -1) {
            ERR(NULL, "Could not bind \"%s\" port %d (%s).", address, port, strerror(errno));
            goto fail;
        }

    } else {
        saddr6 = (struct sockaddr_in6 *)&saddr;

        saddr6->sin6_family = AF_INET6;
        saddr6->sin6_port = htons(port);

        if (inet_pton(AF_INET6, address, &saddr6->sin6_addr) != 1) {
            ERR(NULL, "Failed to convert IPv6 address \"%s\".", address);
            goto fail;
        }

        if (bind(sock, (struct sockaddr *)saddr6, sizeof(struct sockaddr_in6)) == -1) {
            ERR(NULL, "Could not bind \"%s\" port %d (%s).", address, port, strerror(errno));
            goto fail;
        }
    }

    if (listen(sock, NC_REVERSE_QUEUE) == -1) {
        ERR(NULL, "Unable to start listening on \"%s\" port %d (%s).", address, port, strerror(errno));
        goto fail;
    }

    return sock;

fail:
    if (sock > -1) {
        close(sock);
    }

    return -1;
}

int
nc_sock_listen_unix(const char *address, const struct nc_server_unix_opts *opts)
{
    struct sockaddr_un sun;
    int sock = -1;

    if (strlen(address) > sizeof(sun.sun_path) - 1) {
        ERR(NULL, "Socket path \"%s\" is longer than maximum length %d.", address, (int)(sizeof(sun.sun_path) - 1));
        goto fail;
    }

    sock = socket(AF_UNIX, SOCK_STREAM, 0);
    if (sock == -1) {
        ERR(NULL, "Failed to create socket (%s).", strerror(errno));
        goto fail;
    }

    memset(&sun, 0, sizeof(sun));
    sun.sun_family = AF_UNIX;
    snprintf(sun.sun_path, sizeof(sun.sun_path) - 1, "%s", address);

    unlink(sun.sun_path);
    if (bind(sock, (struct sockaddr *)&sun, sizeof(sun)) == -1) {
        ERR(NULL, "Could not bind \"%s\" (%s).", address, strerror(errno));
        goto fail;
    }

    if (opts->mode != (mode_t)-1) {
        if (chmod(sun.sun_path, opts->mode) < 0) {
            ERR(NULL, "Failed to set unix socket permissions (%s).", strerror(errno));
            goto fail;
        }
    }

    if ((opts->uid != (uid_t)-1) || (opts->gid != (gid_t)-1)) {
        if (chown(sun.sun_path, opts->uid, opts->gid) < 0) {
            ERR(NULL, "Failed to set unix socket uid/gid (%s).", strerror(errno));
            goto fail;
        }
    }

    if (listen(sock, NC_REVERSE_QUEUE) == -1) {
        ERR(NULL, "Unable to start listening on \"%s\" (%s).", address, strerror(errno));
        goto fail;
    }

    return sock;

fail:
    if (sock > -1) {
        close(sock);
    }
    return -1;
}

/**
 * @brief Evaluate socket name for AF_UNIX socket.
 * @param[in] acc_sock_fd is file descriptor for the accepted socket (a nonnegative).
 * @param[out] host is pointer to char* to which the socket name will be set. It must not be NULL.
 * @return 0 in case of success. Call free function for parameter host to avoid a memory leak.
 * @return 0 if the stream socket is unnamed. Parameter host is set to NULL.
 * @return -1 in case of error. Parameter host is set to NULL.
 */
static int
sock_host_unix(int acc_sock_fd, char **host)
{
    char *sun_path;
    struct sockaddr_storage saddr;
    socklen_t addr_len;

    *host = NULL;
    saddr.ss_family = AF_UNIX;
    addr_len = sizeof(saddr);

    if (getsockname(acc_sock_fd, (struct sockaddr *)&saddr, &addr_len)) {
        ERR(NULL, "getsockname failed (%s).", strerror(errno));
        return -1;
    }

    sun_path = ((struct sockaddr_un *)&saddr)->sun_path;
    if (!sun_path) {
        /* stream socket is unnamed */
        return 0;
    }

    if (!(*host = strdup(sun_path))) {
        ERRMEM;
        return -1;
    }

    return 0;
}

/**
 * @brief Evaluate socket name and port number for AF_INET socket.
 * @param[in] addr is pointing to structure filled by accept function which was successful.
 * @param[out] host is pointer to char* to which the socket name will be set. It must not be NULL.
 * @param[out] port is pointer to uint16_t to which the port number will be set. It must not be NULL.
 * @return 0 in case of success. Call free function for parameter host to avoid a memory leak.
 * @return -1 in case of error. Parameter host is set to NULL and port is unchanged.
 */
static int
sock_host_inet(const struct sockaddr_in *addr, char **host, uint16_t *port)
{
    *host = malloc(INET_ADDRSTRLEN);
    if (!(*host)) {
        ERRMEM;
        return -1;
    }

    if (!inet_ntop(AF_INET, &addr->sin_addr, *host, INET_ADDRSTRLEN)) {
        ERR(NULL, "inet_ntop failed(%s).");
        free(*host);
        *host = NULL;
        return -1;
    }

    *port = ntohs(addr->sin_port);

    return 0;
}

/**
 * @brief Evaluate socket name and port number for AF_INET6 socket.
 * @param[in] addr is pointing to structure filled by accept function which was successful.
 * @param[out] host is pointer to char* to which the socket name will be set. It must not be NULL.
 * @param[out] port is pointer to uint16_t to which the port number will be set. It must not be NULL.
 * @return 0 in case of success. Call free function for parameter host to avoid a memory leak.
 * @return -1 in case of error. Parameter host is set to the NULL and port is unchanged.
 */
static int
sock_host_inet6(const struct sockaddr_in6 *addr, char **host, uint16_t *port)
{
    *host = malloc(INET6_ADDRSTRLEN);
    if (!(*host)) {
        ERRMEM;
        return -1;
    }

    if (!inet_ntop(AF_INET6, &addr->sin6_addr, *host, INET6_ADDRSTRLEN)) {
        ERR(NULL, "inet_ntop failed(%s).");
        free(*host);
        *host = NULL;
        return -1;
    }

    *port = ntohs(addr->sin6_port);

    return 0;
}

int
nc_sock_accept_binds(struct nc_bind *binds, uint16_t bind_count, int timeout, char **host, uint16_t *port, uint16_t *idx)
{
    sigset_t sigmask, origmask;
    uint16_t i, j, pfd_count, client_port;
    char *client_address;
    struct pollfd *pfd;
    struct sockaddr_storage saddr;
    socklen_t saddr_len = sizeof(saddr);
    int ret, client_sock, sock = -1, flags;

    pfd = malloc(bind_count * sizeof *pfd);
    if (!pfd) {
        ERRMEM;
        return -1;
    }

    for (i = 0, pfd_count = 0; i < bind_count; ++i) {
        if (binds[i].sock < 0) {
            /* invalid socket */
            continue;
        }
        if (binds[i].pollin) {
            binds[i].pollin = 0;
            /* leftover pollin */
            sock = binds[i].sock;
            break;
        }
        pfd[pfd_count].fd = binds[i].sock;
        pfd[pfd_count].events = POLLIN;
        pfd[pfd_count].revents = 0;

        ++pfd_count;
    }

    if (sock == -1) {
        /* poll for a new connection */
        sigfillset(&sigmask);
        pthread_sigmask(SIG_SETMASK, &sigmask, &origmask);
        ret = poll(pfd, pfd_count, timeout);
        pthread_sigmask(SIG_SETMASK, &origmask, NULL);

        if (!ret) {
            /* we timeouted */
            free(pfd);
            return 0;
        } else if (ret == -1) {
            ERR(NULL, "Poll failed (%s).", strerror(errno));
            free(pfd);
            return -1;
        }

        for (i = 0, j = 0; j < pfd_count; ++i, ++j) {
            /* adjust i so that indices in binds and pfd always match */
            while (binds[i].sock != pfd[j].fd) {
                ++i;
            }

            if (pfd[j].revents & POLLIN) {
                --ret;

                if (!ret) {
                    /* the last socket with an event, use it */
                    sock = pfd[j].fd;
                    break;
                } else {
                    /* just remember the event for next time */
                    binds[i].pollin = 1;
                }
            }
        }
    }
    free(pfd);

    if (sock == -1) {
        ERRINT;
        return -1;
    }

    /* accept connection */
    client_sock = accept(sock, (struct sockaddr *)&saddr, &saddr_len);
    if (client_sock < 0) {
        ERR(NULL, "Accept failed (%s).", strerror(errno));
        return -1;
    }

    /* make the socket non-blocking */
    if (((flags = fcntl(client_sock, F_GETFL)) == -1) || (fcntl(client_sock, F_SETFL, flags | O_NONBLOCK) == -1)) {
        ERR(NULL, "Fcntl failed (%s).", strerror(errno));
        goto fail;
    }

    /* learn information about the client end */
    if (saddr.ss_family == AF_UNIX) {
        if (sock_host_unix(client_sock, &client_address)) {
            goto fail;
        }
        client_port = 0;
    } else if (saddr.ss_family == AF_INET) {
        if (sock_host_inet((struct sockaddr_in *)&saddr, &client_address, &client_port)) {
            goto fail;
        }
    } else if (saddr.ss_family == AF_INET6) {
        if (sock_host_inet6((struct sockaddr_in6 *)&saddr, &client_address, &client_port)) {
            goto fail;
        }
    } else {
        ERR(NULL, "Source host of an unknown protocol family.");
        goto fail;
    }

    if (saddr.ss_family == AF_UNIX) {
        VRB(NULL, "Accepted a connection on %s.", binds[i].address);
    } else {
        VRB(NULL, "Accepted a connection on %s:%u from %s:%u.", binds[i].address, binds[i].port, client_address, client_port);
    }

    if (host) {
        *host = client_address;
    } else {
        free(client_address);
    }
    if (port) {
        *port = client_port;
    }
    if (idx) {
        *idx = i;
    }
    return client_sock;

fail:
    close(client_sock);
    return -1;
}

API struct nc_server_reply *
nc_clb_default_get_schema(struct lyd_node *rpc, struct nc_session *session)
{
    const char *identifier = NULL, *revision = NULL, *format = NULL;
    char *model_data = NULL;
    struct ly_out *out;
    const struct lys_module *module = NULL, *mod;
    const struct lysp_submodule *submodule = NULL;
    struct lyd_node *child, *err, *data = NULL;
    LYS_OUTFORMAT outformat = 0;

    LY_LIST_FOR(lyd_child(rpc), child) {
        if (!strcmp(child->schema->name, "identifier")) {
            identifier = lyd_get_value(child);
        } else if (!strcmp(child->schema->name, "version")) {
            revision = lyd_get_value(child);
            if (revision && (revision[0] == '\0')) {
                revision = NULL;
            }
        } else if (!strcmp(child->schema->name, "format")) {
            format = lyd_get_value(child);
        }
    }
    VRB(session, "Schema \"%s@%s\" was requested.", identifier, revision ? revision : "<any>");

    /* check revision */
    if (revision && (strlen(revision) != 10) && strcmp(revision, "1.0")) {
        err = nc_err(session->ctx, NC_ERR_INVALID_VALUE, NC_ERR_TYPE_APP);
        nc_err_set_msg(err, "The requested version is not supported.", "en");
        return nc_server_reply_err(err);
    }

    if (revision) {
        /* get specific module */
        module = ly_ctx_get_module(session->ctx, identifier, revision);
        if (!module) {
            submodule = ly_ctx_get_submodule(session->ctx, identifier, revision);
        }
    } else {
        /* try to get implemented, then latest module */
        module = ly_ctx_get_module_implemented(session->ctx, identifier);
        if (!module) {
            module = ly_ctx_get_module_latest(session->ctx, identifier);
        }
        if (!module) {
            submodule = ly_ctx_get_submodule_latest(session->ctx, identifier);
        }
    }
    if (!module && !submodule) {
        err = nc_err(session->ctx, NC_ERR_INVALID_VALUE, NC_ERR_TYPE_APP);
        nc_err_set_msg(err, "The requested schema was not found.", "en");
        return nc_server_reply_err(err);
    }

    /* check format */
    if (!format || !strcmp(format, "ietf-netconf-monitoring:yang")) {
        outformat = LYS_OUT_YANG;
    } else if (!strcmp(format, "ietf-netconf-monitoring:yin")) {
        outformat = LYS_OUT_YIN;
    } else {
        err = nc_err(session->ctx, NC_ERR_INVALID_VALUE, NC_ERR_TYPE_APP);
        nc_err_set_msg(err, "The requested format is not supported.", "en");
        return nc_server_reply_err(err);
    }

    /* print */
    ly_out_new_memory(&model_data, 0, &out);
    if (module) {
        lys_print_module(out, module, outformat, 0, 0);
    } else {
        lys_print_submodule(out, submodule, outformat, 0, 0);
    }
    ly_out_free(out, NULL, 0);
    if (!model_data) {
        ERRINT;
        return NULL;
    }

    /* create reply */
    mod = ly_ctx_get_module_implemented(session->ctx, "ietf-netconf-monitoring");
    if (!mod || lyd_new_inner(NULL, mod, "get-schema", 0, &data)) {
        ERRINT;
        free(model_data);
        return NULL;
    }
    if (lyd_new_any(data, NULL, "data", model_data, 1, LYD_ANYDATA_STRING, 1, NULL)) {
        ERRINT;
        free(model_data);
        lyd_free_tree(data);
        return NULL;
    }

    return nc_server_reply_data(data, NC_WD_EXPLICIT, NC_PARAMTYPE_FREE);
}

API struct nc_server_reply *
nc_clb_default_close_session(struct lyd_node *UNUSED(rpc), struct nc_session *session)
{
    session->term_reason = NC_SESSION_TERM_CLOSED;
    return nc_server_reply_ok();
}

/**
 * @brief Initialize a context with default RPC callbacks if none are set.
 *
 * @param[in] ctx Context to initialize.
 */
static void
nc_server_init_ctx(const struct ly_ctx *ctx)
{
    struct lysc_node *rpc;

    if (global_rpc_clb) {
        /* expect it to handle these RPCs as well */
        return;
    }

    /* set default <get-schema> callback if not specified */
    rpc = NULL;
    if (ly_ctx_get_module_implemented(ctx, "ietf-netconf-monitoring")) {
        rpc = (struct lysc_node *)lys_find_path(ctx, NULL, "/ietf-netconf-monitoring:get-schema", 0);
    }
    if (rpc && !rpc->priv) {
        rpc->priv = nc_clb_default_get_schema;
    }

    /* set default <close-session> callback if not specified */
    rpc = (struct lysc_node *)lys_find_path(ctx, NULL, "/ietf-netconf:close-session", 0);
    if (rpc && !rpc->priv) {
        rpc->priv = nc_clb_default_close_session;
    }
}

API int
nc_server_init(void)
{
    pthread_rwlockattr_t attr, *attr_p = NULL;
    int r;

    nc_init();

    server_opts.new_session_id = 1;
    server_opts.new_client_id = 1;

#ifdef HAVE_PTHREAD_RWLOCKATTR_SETKIND_NP
    if ((r = pthread_rwlockattr_init(&attr))) {
        ERR(NULL, "%s: failed init attribute (%s).", __func__, strerror(r));
        goto error;
    }
    attr_p = &attr;
    if ((r = pthread_rwlockattr_setkind_np(&attr, PTHREAD_RWLOCK_PREFER_WRITER_NONRECURSIVE_NP))) {
        ERR(NULL, "%s: failed set attribute (%s).", __func__, strerror(r));
        goto error;
    }
#endif

    if ((r = pthread_rwlock_init(&server_opts.endpt_lock, attr_p))) {
        ERR(NULL, "%s: failed to init rwlock(%s).", __func__, strerror(r));
        goto error;
    }
    if ((r = pthread_rwlock_init(&server_opts.ch_client_lock, attr_p))) {
        ERR(NULL, "%s: failed to init rwlock(%s).", __func__, strerror(r));
        goto error;
    }

    if (attr_p) {
        pthread_rwlockattr_destroy(attr_p);
    }
    return 0;

error:
    if (attr_p) {
        pthread_rwlockattr_destroy(attr_p);
    }
    return -1;
}

API void
nc_server_destroy(void)
{
    uint32_t i;

    for (i = 0; i < server_opts.capabilities_count; i++) {
        free(server_opts.capabilities[i]);
    }
    free(server_opts.capabilities);
    server_opts.capabilities = NULL;
    server_opts.capabilities_count = 0;
    if (server_opts.content_id_data && server_opts.content_id_data_free) {
        server_opts.content_id_data_free(server_opts.content_id_data);
    }

#if defined (NC_ENABLED_SSH) || defined (NC_ENABLED_TLS)
    nc_server_del_endpt(NULL, 0);
    nc_server_ch_del_client(NULL);
#endif
#ifdef NC_ENABLED_SSH
    if (server_opts.passwd_auth_data && server_opts.passwd_auth_data_free) {
        server_opts.passwd_auth_data_free(server_opts.passwd_auth_data);
    }
    server_opts.passwd_auth_data = NULL;
    server_opts.passwd_auth_data_free = NULL;

    nc_server_ssh_del_authkey(NULL, NULL, 0, NULL);

    if (server_opts.hostkey_data && server_opts.hostkey_data_free) {
        server_opts.hostkey_data_free(server_opts.hostkey_data);
    }
    server_opts.hostkey_data = NULL;
    server_opts.hostkey_data_free = NULL;
#endif
#ifdef NC_ENABLED_TLS
    if (server_opts.server_cert_data && server_opts.server_cert_data_free) {
        server_opts.server_cert_data_free(server_opts.server_cert_data);
    }
    server_opts.server_cert_data = NULL;
    server_opts.server_cert_data_free = NULL;
    if (server_opts.trusted_cert_list_data && server_opts.trusted_cert_list_data_free) {
        server_opts.trusted_cert_list_data_free(server_opts.trusted_cert_list_data);
    }
    server_opts.trusted_cert_list_data = NULL;
    server_opts.trusted_cert_list_data_free = NULL;
#endif
    nc_destroy();
}

API int
nc_server_set_capab_withdefaults(NC_WD_MODE basic_mode, int also_supported)
{
    if (!basic_mode || (basic_mode == NC_WD_ALL_TAG)) {
        ERRARG("basic_mode");
        return -1;
    } else if (also_supported && !(also_supported & (NC_WD_ALL | NC_WD_ALL_TAG | NC_WD_TRIM | NC_WD_EXPLICIT))) {
        ERRARG("also_supported");
        return -1;
    }

    server_opts.wd_basic_mode = basic_mode;
    server_opts.wd_also_supported = also_supported;
    return 0;
}

API void
nc_server_get_capab_withdefaults(NC_WD_MODE *basic_mode, int *also_supported)
{
    if (!basic_mode && !also_supported) {
        ERRARG("basic_mode and also_supported");
        return;
    }

    if (basic_mode) {
        *basic_mode = server_opts.wd_basic_mode;
    }
    if (also_supported) {
        *also_supported = server_opts.wd_also_supported;
    }
}

API int
nc_server_set_capability(const char *value)
{
    void *mem;

    if (!value || !value[0]) {
        ERRARG("value must not be empty");
        return EXIT_FAILURE;
    }

    mem = realloc(server_opts.capabilities, (server_opts.capabilities_count + 1) * sizeof *server_opts.capabilities);
    if (!mem) {
        ERRMEM;
        return EXIT_FAILURE;
    }
    server_opts.capabilities = mem;

    server_opts.capabilities[server_opts.capabilities_count] = strdup(value);
    server_opts.capabilities_count++;

    return EXIT_SUCCESS;
}

API void
nc_server_set_content_id_clb(char *(*content_id_clb)(void *user_data), void *user_data,
        void (*free_user_data)(void *user_data))
{
    server_opts.content_id_clb = content_id_clb;
    server_opts.content_id_data = user_data;
    server_opts.content_id_data_free = free_user_data;
}

API void
nc_server_set_hello_timeout(uint16_t hello_timeout)
{
    server_opts.hello_timeout = hello_timeout;
}

API uint16_t
nc_server_get_hello_timeout(void)
{
    return server_opts.hello_timeout;
}

API void
nc_server_set_idle_timeout(uint16_t idle_timeout)
{
    server_opts.idle_timeout = idle_timeout;
}

API uint16_t
nc_server_get_idle_timeout(void)
{
    return server_opts.idle_timeout;
}

API NC_MSG_TYPE
nc_accept_inout(int fdin, int fdout, const char *username, const struct ly_ctx *ctx, struct nc_session **session)
{
    NC_MSG_TYPE msgtype;
    struct timespec ts_cur;

    if (!ctx) {
        ERRARG("ctx");
        return NC_MSG_ERROR;
    } else if (fdin < 0) {
        ERRARG("fdin");
        return NC_MSG_ERROR;
    } else if (fdout < 0) {
        ERRARG("fdout");
        return NC_MSG_ERROR;
    } else if (!username) {
        ERRARG("username");
        return NC_MSG_ERROR;
    } else if (!session) {
        ERRARG("session");
        return NC_MSG_ERROR;
    }

    /* init ctx as needed */
    nc_server_init_ctx(ctx);

    /* prepare session structure */
    *session = nc_new_session(NC_SERVER, 0);
    if (!(*session)) {
        ERRMEM;
        return NC_MSG_ERROR;
    }
    (*session)->status = NC_STATUS_STARTING;

    /* transport specific data */
    (*session)->ti_type = NC_TI_FD;
    (*session)->ti.fd.in = fdin;
    (*session)->ti.fd.out = fdout;

    /* assign context */
    (*session)->flags = NC_SESSION_SHAREDCTX;
    (*session)->ctx = (struct ly_ctx *)ctx;

    /* assign new SID atomically */
    (*session)->id = ATOMIC_INC_RELAXED(server_opts.new_session_id);

    /* NETCONF handshake */
    msgtype = nc_handshake_io(*session);
    if (msgtype != NC_MSG_HELLO) {
        nc_session_free(*session, NULL);
        *session = NULL;
        return msgtype;
    }

    nc_gettimespec_mono(&ts_cur);
    (*session)->opts.server.last_rpc = ts_cur.tv_sec;
    nc_gettimespec_real(&ts_cur);
    (*session)->opts.server.session_start = ts_cur.tv_sec;

    (*session)->status = NC_STATUS_RUNNING;

    return msgtype;
}

static void
nc_ps_queue_add_id(struct nc_pollsession *ps, uint8_t *id)
{
    uint8_t q_last;

    if (ps->queue_len == NC_PS_QUEUE_SIZE) {
        ERRINT;
        return;
    }

    /* get a unique queue value (by adding 1 to the last added value, if any) */
    if (ps->queue_len) {
        q_last = (ps->queue_begin + ps->queue_len - 1) % NC_PS_QUEUE_SIZE;
        *id = ps->queue[q_last] + 1;
    } else {
        *id = 0;
    }

    /* add the id into the queue */
    ++ps->queue_len;
    q_last = (ps->queue_begin + ps->queue_len - 1) % NC_PS_QUEUE_SIZE;
    ps->queue[q_last] = *id;
}

static void
nc_ps_queue_remove_id(struct nc_pollsession *ps, uint8_t id)
{
    uint8_t i, q_idx, found = 0;

    for (i = 0; i < ps->queue_len; ++i) {
        /* get the actual queue idx */
        q_idx = (ps->queue_begin + i) % NC_PS_QUEUE_SIZE;

        if (found) {
            if (ps->queue[q_idx] == id) {
                /* another equal value, simply cannot be */
                ERRINT;
            }
            if (found == 2) {
                /* move the following values */
                ps->queue[q_idx ? q_idx - 1 : NC_PS_QUEUE_SIZE - 1] = ps->queue[q_idx];
            }
        } else if (ps->queue[q_idx] == id) {
            /* found our id, there can be no more equal valid values */
            if (i == 0) {
                found = 1;
            } else {
                /* this is not okay, our id is in the middle of the queue */
                found = 2;
            }
        }
    }
    if (!found) {
        ERRINT;
        return;
    }

    --ps->queue_len;
    if (found == 1) {
        /* remove the id by moving the queue, otherwise all the values in the queue were moved */
        ps->queue_begin = (ps->queue_begin + 1) % NC_PS_QUEUE_SIZE;
    }
}

int
nc_ps_lock(struct nc_pollsession *ps, uint8_t *id, const char *func)
{
    int ret;
    struct timespec ts;

    nc_gettimespec_real(&ts);
    nc_addtimespec(&ts, NC_PS_LOCK_TIMEOUT);

    /* LOCK */
    ret = pthread_mutex_timedlock(&ps->lock, &ts);
    if (ret) {
        ERR(NULL, "%s: failed to lock a pollsession (%s).", func, strerror(ret));
        return -1;
    }

    /* check that the queue is long enough */
    if (ps->queue_len == NC_PS_QUEUE_SIZE) {
        ERR(NULL, "%s: pollsession queue size (%d) too small.", func, NC_PS_QUEUE_SIZE);
        pthread_mutex_unlock(&ps->lock);
        return -1;
    }

    /* add ourselves into the queue */
    nc_ps_queue_add_id(ps, id);
    DBL(NULL, "PS 0x%p TID %lu queue: added %u, head %u, length %u", ps, (long unsigned int)pthread_self(), *id,
            ps->queue[ps->queue_begin], ps->queue_len);

    /* is it our turn? */
    while (ps->queue[ps->queue_begin] != *id) {
        nc_gettimespec_real(&ts);
        nc_addtimespec(&ts, NC_PS_QUEUE_TIMEOUT);

        ret = pthread_cond_timedwait(&ps->cond, &ps->lock, &ts);
        if (ret) {
            /**
             * This may happen when another thread releases the lock and broadcasts the condition
             * and this thread had already timed out. When this thread is scheduled, it returns timed out error
             * but when actually this thread was ready for condition.
             */
            if ((ETIMEDOUT == ret) && (ps->queue[ps->queue_begin] == *id)) {
                break;
            }

            ERR(NULL, "%s: failed to wait for a pollsession condition (%s).", func, strerror(ret));
            /* remove ourselves from the queue */
            nc_ps_queue_remove_id(ps, *id);
            pthread_mutex_unlock(&ps->lock);
            return -1;
        }
    }

    /* UNLOCK */
    pthread_mutex_unlock(&ps->lock);

    return 0;
}

int
nc_ps_unlock(struct nc_pollsession *ps, uint8_t id, const char *func)
{
    int ret;
    struct timespec ts;

    nc_gettimespec_real(&ts);
    nc_addtimespec(&ts, NC_PS_LOCK_TIMEOUT);

    /* LOCK */
    ret = pthread_mutex_timedlock(&ps->lock, &ts);
    if (ret) {
        ERR(NULL, "%s: failed to lock a pollsession (%s).", func, strerror(ret));
        ret = -1;
    }

    /* we must be the first, it was our turn after all, right? */
    if (ps->queue[ps->queue_begin] != id) {
        ERRINT;
        /* UNLOCK */
        if (!ret) {
            pthread_mutex_unlock(&ps->lock);
        }
        return -1;
    }

    /* remove ourselves from the queue */
    nc_ps_queue_remove_id(ps, id);
    DBL(NULL, "PS 0x%p TID %lu queue: removed %u, head %u, length %u", ps, (long unsigned int)pthread_self(), id,
            ps->queue[ps->queue_begin], ps->queue_len);

    /* broadcast to all other threads that the queue moved */
    pthread_cond_broadcast(&ps->cond);

    /* UNLOCK */
    if (!ret) {
        pthread_mutex_unlock(&ps->lock);
    }

    return ret;
}

API struct nc_pollsession *
nc_ps_new(void)
{
    struct nc_pollsession *ps;

    ps = calloc(1, sizeof(struct nc_pollsession));
    if (!ps) {
        ERRMEM;
        return NULL;
    }
    pthread_cond_init(&ps->cond, NULL);
    pthread_mutex_init(&ps->lock, NULL);

    return ps;
}

API void
nc_ps_free(struct nc_pollsession *ps)
{
    uint16_t i;

    if (!ps) {
        return;
    }

    if (ps->queue_len) {
        ERR(NULL, "FATAL: Freeing a pollsession structure that is currently being worked with!");
    }

    for (i = 0; i < ps->session_count; i++) {
        free(ps->sessions[i]);
    }

    free(ps->sessions);
    pthread_mutex_destroy(&ps->lock);
    pthread_cond_destroy(&ps->cond);

    free(ps);
}

API int
nc_ps_add_session(struct nc_pollsession *ps, struct nc_session *session)
{
    uint8_t q_id;

    if (!ps) {
        ERRARG("ps");
        return -1;
    } else if (!session) {
        ERRARG("session");
        return -1;
    }

    /* LOCK */
    if (nc_ps_lock(ps, &q_id, __func__)) {
        return -1;
    }

    ++ps->session_count;
    ps->sessions = nc_realloc(ps->sessions, ps->session_count * sizeof *ps->sessions);
    if (!ps->sessions) {
        ERRMEM;
        /* UNLOCK */
        nc_ps_unlock(ps, q_id, __func__);
        return -1;
    }
    ps->sessions[ps->session_count - 1] = calloc(1, sizeof **ps->sessions);
    if (!ps->sessions[ps->session_count - 1]) {
        ERRMEM;
        --ps->session_count;
        /* UNLOCK */
        nc_ps_unlock(ps, q_id, __func__);
        return -1;
    }
    ps->sessions[ps->session_count - 1]->session = session;
    ps->sessions[ps->session_count - 1]->state = NC_PS_STATE_NONE;

    /* UNLOCK */
    return nc_ps_unlock(ps, q_id, __func__);
}

static int
_nc_ps_del_session(struct nc_pollsession *ps, struct nc_session *session, int index)
{
    uint16_t i;

    if (index >= 0) {
        i = (uint16_t)index;
        goto remove;
    }
    for (i = 0; i < ps->session_count; ++i) {
        if (ps->sessions[i]->session == session) {
remove:
            --ps->session_count;
            if (i <= ps->session_count) {
                free(ps->sessions[i]);
                ps->sessions[i] = ps->sessions[ps->session_count];
            }
            if (!ps->session_count) {
                free(ps->sessions);
                ps->sessions = NULL;
            }
            ps->last_event_session = 0;
            return 0;
        }
    }

    return -1;
}

API int
nc_ps_del_session(struct nc_pollsession *ps, struct nc_session *session)
{
    uint8_t q_id;
    int ret, ret2;

    if (!ps) {
        ERRARG("ps");
        return -1;
    } else if (!session) {
        ERRARG("session");
        return -1;
    }

    /* LOCK */
    if (nc_ps_lock(ps, &q_id, __func__)) {
        return -1;
    }

    ret = _nc_ps_del_session(ps, session, -1);

    /* UNLOCK */
    ret2 = nc_ps_unlock(ps, q_id, __func__);

    return ret || ret2 ? -1 : 0;
}

API struct nc_session *
nc_ps_get_session(const struct nc_pollsession *ps, uint16_t idx)
{
    uint8_t q_id;
    struct nc_session *ret = NULL;

    if (!ps) {
        ERRARG("ps");
        return NULL;
    }

    /* LOCK */
    if (nc_ps_lock((struct nc_pollsession *)ps, &q_id, __func__)) {
        return NULL;
    }

    if (idx < ps->session_count) {
        ret = ps->sessions[idx]->session;
    }

    /* UNLOCK */
    nc_ps_unlock((struct nc_pollsession *)ps, q_id, __func__);

    return ret;
}

API uint16_t
nc_ps_session_count(struct nc_pollsession *ps)
{
    uint8_t q_id;
    uint16_t session_count;

    if (!ps) {
        ERRARG("ps");
        return 0;
    }

    /* LOCK (just for memory barrier so that we read the current value) */
    if (nc_ps_lock((struct nc_pollsession *)ps, &q_id, __func__)) {
        return 0;
    }

    session_count = ps->session_count;

    /* UNLOCK */
    nc_ps_unlock((struct nc_pollsession *)ps, q_id, __func__);

    return session_count;
}

/* should be called holding the session RPC lock! IO lock will be acquired as needed
 * returns: NC_PSPOLL_ERROR,
 *          NC_PSPOLL_TIMEOUT,
 *          NC_PSPOLL_BAD_RPC | NC_PSPOLL_REPLY_ERROR,
 *          NC_PSPOLL_RPC
 */
static int
nc_server_recv_rpc_io(struct nc_session *session, int io_timeout, struct nc_server_rpc **rpc)
{
    struct ly_in *msg;
    struct nc_server_reply *reply = NULL;
    struct lyd_node *e;
    int r, ret;

    if (!session) {
        ERRARG("session");
        return NC_PSPOLL_ERROR;
    } else if (!rpc) {
        ERRARG("rpc");
        return NC_PSPOLL_ERROR;
    } else if ((session->status != NC_STATUS_RUNNING) || (session->side != NC_SERVER)) {
        ERR(session, "Invalid session to receive RPCs.");
        return NC_PSPOLL_ERROR;
    }

    *rpc = NULL;

    /* get a message */
    r = nc_read_msg_io(session, io_timeout, &msg, 0);
    if (r == -2) {
        /* malformed message */
        ret = NC_PSPOLL_REPLY_ERROR;
        reply = nc_server_reply_err(nc_err(session->ctx, NC_ERR_MALFORMED_MSG));
        goto send_reply;
    }
    if (r == -1) {
        return NC_PSPOLL_ERROR;
    } else if (!r) {
        return NC_PSPOLL_TIMEOUT;
    }

    *rpc = calloc(1, sizeof **rpc);
    if (!*rpc) {
        ERRMEM;
        ret = NC_PSPOLL_REPLY_ERROR;
        goto cleanup;
    }

    /* parse the RPC */
    if (lyd_parse_op(session->ctx, NULL, msg, LYD_XML, LYD_TYPE_RPC_NETCONF, &(*rpc)->envp, &(*rpc)->rpc)) {
        /* bad RPC received */
        ret = NC_PSPOLL_REPLY_ERROR | NC_PSPOLL_BAD_RPC;

        if ((*rpc)->envp) {
            /* at least the envelopes were parsed */
            e = nc_err(session->ctx, NC_ERR_OP_FAILED, NC_ERR_TYPE_APP);
            nc_err_set_msg(e, ly_errmsg(session->ctx), "en");
            reply = nc_server_reply_err(e);
        } else if (session->version == NC_VERSION_11) {
            /* completely malformed message, NETCONF version 1.1 defines sending error reply from
             * the server (RFC 6241 sec. 3) */
            reply = nc_server_reply_err(nc_err(session->ctx, NC_ERR_MALFORMED_MSG));
        }

send_reply:
        if (reply) {
            r = nc_write_msg_io(session, io_timeout, NC_MSG_REPLY, *rpc ? (*rpc)->envp : NULL, reply);
            nc_server_reply_free(reply);
            if (r != NC_MSG_REPLY) {
                ERR(session, "Failed to write reply (%s), terminating session.", nc_msgtype2str[r]);
                if (session->status != NC_STATUS_INVALID) {
                    session->status = NC_STATUS_INVALID;
                    session->term_reason = NC_SESSION_TERM_OTHER;
                }
            }
        }
    } else {
        ret = NC_PSPOLL_RPC;
    }

cleanup:
    ly_in_free(msg, 1);
    if (ret != NC_PSPOLL_RPC) {
        nc_server_rpc_free(*rpc);
        *rpc = NULL;
    }
    return ret;
}

API void
nc_set_global_rpc_clb(nc_rpc_clb clb)
{
    global_rpc_clb = clb;
}

API NC_MSG_TYPE
nc_server_notif_send(struct nc_session *session, struct nc_server_notif *notif, int timeout)
{
    NC_MSG_TYPE ret;

    /* check parameters */
    if (!session || (session->side != NC_SERVER) || !nc_session_get_notif_status(session)) {
        ERRARG("session");
        return NC_MSG_ERROR;
    } else if (!notif || !notif->ntf || !notif->eventtime) {
        ERRARG("notif");
        return NC_MSG_ERROR;
    }

    /* we do not need RPC lock for this, IO lock will be acquired properly */
    ret = nc_write_msg_io(session, timeout, NC_MSG_NOTIF, notif);
    if (ret != NC_MSG_NOTIF) {
        ERR(session, "Failed to write notification (%s).", nc_msgtype2str[ret]);
    }

    return ret;
}

/* must be called holding the session RPC lock! IO lock will be acquired as needed
 * returns: NC_PSPOLL_ERROR,
 *          NC_PSPOLL_ERROR | NC_PSPOLL_REPLY_ERROR,
 *          NC_PSPOLL_REPLY_ERROR,
 *          0
 */
static int
nc_server_send_reply_io(struct nc_session *session, int io_timeout, const struct nc_server_rpc *rpc)
{
    nc_rpc_clb clb;
    struct nc_server_reply *reply;
    const struct lysc_node *rpc_act = NULL;
    struct lyd_node *elem;
    int ret = 0;
    NC_MSG_TYPE r;

    if (!rpc) {
        ERRINT;
        return NC_PSPOLL_ERROR;
    }

    if (rpc->rpc->schema->nodetype == LYS_RPC) {
        /* RPC */
        rpc_act = rpc->rpc->schema;
    } else {
        /* action */
        LYD_TREE_DFS_BEGIN(rpc->rpc, elem) {
            if (elem->schema->nodetype == LYS_ACTION) {
                rpc_act = elem->schema;
                break;
            }
            LYD_TREE_DFS_END(rpc->rpc, elem);
        }
        if (!rpc_act) {
            ERRINT;
            return NC_PSPOLL_ERROR;
        }
    }

    if (!rpc_act->priv) {
        if (!global_rpc_clb) {
            /* no callback, reply with a not-implemented error */
            reply = nc_server_reply_err(nc_err(session->ctx, NC_ERR_OP_NOT_SUPPORTED, NC_ERR_TYPE_PROT));
        } else {
            reply = global_rpc_clb(rpc->rpc, session);
        }
    } else {
        clb = (nc_rpc_clb)rpc_act->priv;
        reply = clb(rpc->rpc, session);
    }

    if (!reply) {
        reply = nc_server_reply_err(nc_err(session->ctx, NC_ERR_OP_FAILED, NC_ERR_TYPE_APP));
    }
    r = nc_write_msg_io(session, io_timeout, NC_MSG_REPLY, rpc->envp, reply);
    if (reply->type == NC_RPL_ERROR) {
        ret |= NC_PSPOLL_REPLY_ERROR;
    }
    nc_server_reply_free(reply);

    if (r != NC_MSG_REPLY) {
        ERR(session, "Failed to write reply (%s).", nc_msgtype2str[r]);
        ret |= NC_PSPOLL_ERROR;
    }

    /* special case if term_reason was set in callback, last reply was sent (needed for <close-session> if nothing else) */
    if ((session->status == NC_STATUS_RUNNING) && (session->term_reason != NC_SESSION_TERM_NONE)) {
        session->status = NC_STATUS_INVALID;
    }

    return ret;
}

/* session must be running and session RPC lock held!
 * returns: NC_PSPOLL_SESSION_TERM | NC_PSPOLL_SESSION_ERROR, (msg filled)
 *          NC_PSPOLL_ERROR, (msg filled)
 *          NC_PSPOLL_TIMEOUT,
 *          NC_PSPOLL_RPC (some application data available),
 *          NC_PSPOLL_SSH_CHANNEL,
 *          NC_PSPOLL_SSH_MSG
 */
static int
nc_ps_poll_session_io(struct nc_session *session, int io_timeout, time_t now_mono, char *msg)
{
    struct pollfd pfd;
    int r, ret = 0;

#ifdef NC_ENABLED_SSH
    struct nc_session *new;
#endif

    /* check timeout first */
    if (!(session->flags & NC_SESSION_CALLHOME) && !nc_session_get_notif_status(session) && server_opts.idle_timeout &&
            (now_mono >= session->opts.server.last_rpc + server_opts.idle_timeout)) {
        sprintf(msg, "session idle timeout elapsed");
        session->status = NC_STATUS_INVALID;
        session->term_reason = NC_SESSION_TERM_TIMEOUT;
        return NC_PSPOLL_SESSION_TERM | NC_PSPOLL_SESSION_ERROR;
    }

    r = nc_session_io_lock(session, io_timeout, __func__);
    if (r < 0) {
        sprintf(msg, "session IO lock failed to be acquired");
        return NC_PSPOLL_ERROR;
    } else if (!r) {
        return NC_PSPOLL_TIMEOUT;
    }

    switch (session->ti_type) {
#ifdef NC_ENABLED_SSH
    case NC_TI_LIBSSH:
        r = ssh_channel_poll_timeout(session->ti.libssh.channel, 0, 0);
        if (r == SSH_EOF) {
            sprintf(msg, "SSH channel unexpected EOF");
            session->status = NC_STATUS_INVALID;
            session->term_reason = NC_SESSION_TERM_DROPPED;
            ret = NC_PSPOLL_SESSION_TERM | NC_PSPOLL_SESSION_ERROR;
        } else if (r == SSH_ERROR) {
            sprintf(msg, "SSH channel poll error (%s)", ssh_get_error(session->ti.libssh.session));
            session->status = NC_STATUS_INVALID;
            session->term_reason = NC_SESSION_TERM_OTHER;
            ret = NC_PSPOLL_SESSION_TERM | NC_PSPOLL_SESSION_ERROR;
        } else if (!r) {
            if (session->flags & NC_SESSION_SSH_NEW_MSG) {
                /* new SSH message */
                session->flags &= ~NC_SESSION_SSH_NEW_MSG;
                if (session->ti.libssh.next) {
                    for (new = session->ti.libssh.next; new != session; new = new->ti.libssh.next) {
                        if ((new->status == NC_STATUS_STARTING) && new->ti.libssh.channel &&
                                (new->flags & NC_SESSION_SSH_SUBSYS_NETCONF)) {
                            /* new NETCONF SSH channel */
                            ret = NC_PSPOLL_SSH_CHANNEL;
                            break;
                        }
                    }
                    if (new != session) {
                        break;
                    }
                }

                /* just some SSH message */
                ret = NC_PSPOLL_SSH_MSG;
            } else {
                ret = NC_PSPOLL_TIMEOUT;
            }
        } else {
            /* we have some application data */
            ret = NC_PSPOLL_RPC;
        }
        break;
#endif
#ifdef NC_ENABLED_TLS
    case NC_TI_OPENSSL:
        r = SSL_pending(session->ti.tls);
        if (!r) {
            /* no data pending in the SSL buffer, poll fd */
            pfd.fd = SSL_get_rfd(session->ti.tls);
            if (pfd.fd < 0) {
                sprintf(msg, "internal error (%s:%d)", __FILE__, __LINE__);
                ret = NC_PSPOLL_ERROR;
                break;
            }
            pfd.events = POLLIN;
            pfd.revents = 0;
            r = poll(&pfd, 1, 0);

            if ((r < 0) && (errno != EINTR)) {
                sprintf(msg, "poll failed (%s)", strerror(errno));
                session->status = NC_STATUS_INVALID;
                ret = NC_PSPOLL_ERROR;
            } else if (r > 0) {
                if (pfd.revents & (POLLHUP | POLLNVAL)) {
                    sprintf(msg, "communication socket unexpectedly closed");
                    session->status = NC_STATUS_INVALID;
                    session->term_reason = NC_SESSION_TERM_DROPPED;
                    ret = NC_PSPOLL_SESSION_TERM | NC_PSPOLL_SESSION_ERROR;
                } else if (pfd.revents & POLLERR) {
                    sprintf(msg, "communication socket error");
                    session->status = NC_STATUS_INVALID;
                    session->term_reason = NC_SESSION_TERM_OTHER;
                    ret = NC_PSPOLL_SESSION_TERM | NC_PSPOLL_SESSION_ERROR;
                } else {
                    ret = NC_PSPOLL_RPC;
                }
            } else {
                ret = NC_PSPOLL_TIMEOUT;
            }
        } else {
            ret = NC_PSPOLL_RPC;
        }
        break;
#endif
    case NC_TI_FD:
    case NC_TI_UNIX:
        pfd.fd = (session->ti_type == NC_TI_FD) ? session->ti.fd.in : session->ti.unixsock.sock;
        pfd.events = POLLIN;
        pfd.revents = 0;
        r = poll(&pfd, 1, 0);

        if ((r < 0) && (errno != EINTR)) {
            sprintf(msg, "poll failed (%s)", strerror(errno));
            session->status = NC_STATUS_INVALID;
            ret = NC_PSPOLL_ERROR;
        } else if (r > 0) {
            if (pfd.revents & (POLLHUP | POLLNVAL)) {
                sprintf(msg, "communication socket unexpectedly closed");
                session->status = NC_STATUS_INVALID;
                session->term_reason = NC_SESSION_TERM_DROPPED;
                ret = NC_PSPOLL_SESSION_TERM | NC_PSPOLL_SESSION_ERROR;
            } else if (pfd.revents & POLLERR) {
                sprintf(msg, "communication socket error");
                session->status = NC_STATUS_INVALID;
                session->term_reason = NC_SESSION_TERM_OTHER;
                ret = NC_PSPOLL_SESSION_TERM | NC_PSPOLL_SESSION_ERROR;
            } else {
                ret = NC_PSPOLL_RPC;
            }
        } else {
            ret = NC_PSPOLL_TIMEOUT;
        }
        break;
    case NC_TI_NONE:
        sprintf(msg, "internal error (%s:%d)", __FILE__, __LINE__);
        ret = NC_PSPOLL_ERROR;
        break;
    }

    nc_session_io_unlock(session, __func__);
    return ret;
}

API int
nc_ps_poll(struct nc_pollsession *ps, int timeout, struct nc_session **session)
{
    int ret, r;
    uint8_t q_id;
    uint16_t i, j;
    char msg[256];
    struct timespec ts_timeout, ts_cur;
    struct nc_session *cur_session;
    struct nc_ps_session *cur_ps_session;
    struct nc_server_rpc *rpc = NULL;

    if (!ps) {
        ERRARG("ps");
        return NC_PSPOLL_ERROR;
    }

    /* PS LOCK */
    if (nc_ps_lock(ps, &q_id, __func__)) {
        return NC_PSPOLL_ERROR;
    }

    if (!ps->session_count) {
        nc_ps_unlock(ps, q_id, __func__);
        return NC_PSPOLL_NOSESSIONS;
    }

    /* fill timespecs */
    nc_gettimespec_mono(&ts_cur);
    if (timeout > -1) {
        nc_gettimespec_mono(&ts_timeout);
        nc_addtimespec(&ts_timeout, timeout);
    }

    /* poll all the sessions one-by-one */
    do {
        /* loop from i to j once (all sessions) */
        if (ps->last_event_session == ps->session_count - 1) {
            i = j = 0;
        } else {
            i = j = ps->last_event_session + 1;
        }
        do {
            cur_ps_session = ps->sessions[i];
            cur_session = cur_ps_session->session;

            /* SESSION RPC LOCK */
            r = nc_session_rpc_lock(cur_session, 0, __func__);
            if (r == -1) {
                ret = NC_PSPOLL_ERROR;
            } else if (r == 1) {
                /* no one else is currently working with the session, so we can, otherwise skip it */
                switch (cur_ps_session->state) {
                case NC_PS_STATE_NONE:
                    if (cur_session->status == NC_STATUS_RUNNING) {
                        /* session is fine, work with it */
                        cur_ps_session->state = NC_PS_STATE_BUSY;

                        ret = nc_ps_poll_session_io(cur_session, NC_SESSION_LOCK_TIMEOUT, ts_cur.tv_sec, msg);
                        switch (ret) {
                        case NC_PSPOLL_SESSION_TERM | NC_PSPOLL_SESSION_ERROR:
                            ERR(cur_session, "%s.", msg);
                            cur_ps_session->state = NC_PS_STATE_INVALID;
                            break;
                        case NC_PSPOLL_ERROR:
                            ERR(cur_session, "%s.", msg);
                            cur_ps_session->state = NC_PS_STATE_NONE;
                            break;
                        case NC_PSPOLL_TIMEOUT:
#ifdef NC_ENABLED_SSH
                        case NC_PSPOLL_SSH_CHANNEL:
                        case NC_PSPOLL_SSH_MSG:
#endif
                            cur_ps_session->state = NC_PS_STATE_NONE;
                            break;
                        case NC_PSPOLL_RPC:
                            /* let's keep the state busy, we are not done with this session */
                            break;
                        }
                    } else {
                        /* session is not fine, let the caller know */
                        ret = NC_PSPOLL_SESSION_TERM;
                        if (cur_session->term_reason != NC_SESSION_TERM_CLOSED) {
                            ret |= NC_PSPOLL_SESSION_ERROR;
                        }
                        cur_ps_session->state = NC_PS_STATE_INVALID;
                    }
                    break;
                case NC_PS_STATE_BUSY:
                    /* it definitely should not be busy because we have the lock */
                    ERRINT;
                    ret = NC_PSPOLL_ERROR;
                    break;
                case NC_PS_STATE_INVALID:
                    /* we got it locked, but it will be freed, let it be */
                    ret = NC_PSPOLL_TIMEOUT;
                    break;
                }

                /* keep RPC lock in this one case */
                if (ret != NC_PSPOLL_RPC) {
                    /* SESSION RPC UNLOCK */
                    nc_session_rpc_unlock(cur_session, NC_SESSION_LOCK_TIMEOUT, __func__);
                }
            } else {
                /* timeout */
                ret = NC_PSPOLL_TIMEOUT;
            }

            /* something happened */
            if (ret != NC_PSPOLL_TIMEOUT) {
                break;
            }

            if (i == ps->session_count - 1) {
                i = 0;
            } else {
                ++i;
            }
        } while (i != j);

        /* no event, no session remains locked */
        if (ret == NC_PSPOLL_TIMEOUT) {
            usleep(NC_TIMEOUT_STEP);
            /* update current time */
            nc_gettimespec_mono(&ts_cur);

            if ((timeout > -1) && (nc_difftimespec(&ts_cur, &ts_timeout) < 1)) {
                /* final timeout */
                break;
            }
        }
    } while (ret == NC_PSPOLL_TIMEOUT);

    /* do we want to return the session? */
    switch (ret) {
    case NC_PSPOLL_RPC:
    case NC_PSPOLL_SESSION_TERM:
    case NC_PSPOLL_SESSION_TERM | NC_PSPOLL_SESSION_ERROR:
#ifdef NC_ENABLED_SSH
    case NC_PSPOLL_SSH_CHANNEL:
    case NC_PSPOLL_SSH_MSG:
#endif
        if (session) {
            *session = cur_session;
        }
        ps->last_event_session = i;
        break;
    default:
        break;
    }

    /* PS UNLOCK */
    nc_ps_unlock(ps, q_id, __func__);

    /* we have some data available and the session is RPC locked (but not IO locked) */
    if (ret == NC_PSPOLL_RPC) {
        ret = nc_server_recv_rpc_io(cur_session, timeout, &rpc);
        if (ret & (NC_PSPOLL_ERROR | NC_PSPOLL_BAD_RPC)) {
            if (cur_session->status != NC_STATUS_RUNNING) {
                ret |= NC_PSPOLL_SESSION_TERM | NC_PSPOLL_SESSION_ERROR;
                cur_ps_session->state = NC_PS_STATE_INVALID;
            } else {
                cur_ps_session->state = NC_PS_STATE_NONE;
            }
        } else {
            cur_session->opts.server.last_rpc = ts_cur.tv_sec;

            /* process RPC */
            ret |= nc_server_send_reply_io(cur_session, timeout, rpc);
            if (cur_session->status != NC_STATUS_RUNNING) {
                ret |= NC_PSPOLL_SESSION_TERM;
                if (!(cur_session->term_reason & (NC_SESSION_TERM_CLOSED | NC_SESSION_TERM_KILLED))) {
                    ret |= NC_PSPOLL_SESSION_ERROR;
                }
                cur_ps_session->state = NC_PS_STATE_INVALID;
            } else {
                cur_ps_session->state = NC_PS_STATE_NONE;
            }
        }
        nc_server_rpc_free(rpc);

        /* SESSION RPC UNLOCK */
        nc_session_rpc_unlock(cur_session, NC_SESSION_LOCK_TIMEOUT, __func__);
    }

    return ret;
}

API void
nc_ps_clear(struct nc_pollsession *ps, int all, void (*data_free)(void *))
{
    uint8_t q_id;
    uint16_t i;
    struct nc_session *session;

    if (!ps) {
        ERRARG("ps");
        return;
    }

    /* LOCK */
    if (nc_ps_lock(ps, &q_id, __func__)) {
        return;
    }

    if (all) {
        for (i = 0; i < ps->session_count; i++) {
            nc_session_free(ps->sessions[i]->session, data_free);
            free(ps->sessions[i]);
        }
        free(ps->sessions);
        ps->sessions = NULL;
        ps->session_count = 0;
        ps->last_event_session = 0;
    } else {
        for (i = 0; i < ps->session_count; ) {
            if (ps->sessions[i]->session->status != NC_STATUS_RUNNING) {
                session = ps->sessions[i]->session;
                _nc_ps_del_session(ps, NULL, i);
                nc_session_free(session, data_free);
                continue;
            }

            ++i;
        }
    }

    /* UNLOCK */
    nc_ps_unlock(ps, q_id, __func__);
}

static int
nc_get_uid(int sock, uid_t *uid)
{
    int ret;

#ifdef SO_PEERCRED
    struct ucred ucred;
    socklen_t len;
    len = sizeof(ucred);
    ret = getsockopt(sock, SOL_SOCKET, SO_PEERCRED, &ucred, &len);
    if (!ret) {
        *uid = ucred.uid;
    }
#else
    ret = getpeereid(sock, uid, NULL);
#endif

    if (ret < 0) {
        ERR(NULL, "Failed to get credentials from unix socket (%s).", strerror(errno));
        return -1;
    }
    return 0;
}

static int
nc_accept_unix(struct nc_session *session, int sock)
{
#if defined (SO_PEERCRED) || defined (HAVE_GETPEEREID)
    struct passwd *pw, pw_buf;
    char *username;
    session->ti_type = NC_TI_UNIX;
    uid_t uid = 0;
    char *buf = NULL;
    size_t buf_len = 0;

    if (nc_get_uid(sock, &uid)) {
        close(sock);
        return -1;
    }

    pw = nc_getpwuid(uid, &pw_buf, &buf, &buf_len);
    if (pw == NULL) {
        ERR(NULL, "Failed to find username for uid=%u (%s).\n", uid, strerror(errno));
        close(sock);
        return -1;
    }

    username = strdup(pw->pw_name);
    free(buf);
    if (username == NULL) {
        ERRMEM;
        close(sock);
        return -1;
    }
    session->username = username;

    session->ti.unixsock.sock = sock;

    return 1;
#else
    return -1;
#endif
}

API int
nc_server_add_endpt(const char *name, NC_TRANSPORT_IMPL ti)
{
    uint16_t i;
    int ret = 0;

    if (!name) {
        ERRARG("name");
        return -1;
    }

    /* BIND LOCK */
    pthread_mutex_lock(&server_opts.bind_lock);

    /* ENDPT WRITE LOCK */
    pthread_rwlock_wrlock(&server_opts.endpt_lock);

    /* check name uniqueness */
    for (i = 0; i < server_opts.endpt_count; ++i) {
        if (!strcmp(server_opts.endpts[i].name, name)) {
            ERR(NULL, "Endpoint \"%s\" already exists.", name);
            ret = -1;
            goto cleanup;
        }
    }

    server_opts.endpts = nc_realloc(server_opts.endpts, (server_opts.endpt_count + 1) * sizeof *server_opts.endpts);
    if (!server_opts.endpts) {
        ERRMEM;
        ret = -1;
        goto cleanup;
    }
    memset(&server_opts.endpts[server_opts.endpt_count], 0, sizeof *server_opts.endpts);
    ++server_opts.endpt_count;

    server_opts.endpts[server_opts.endpt_count - 1].name = strdup(name);
    server_opts.endpts[server_opts.endpt_count - 1].ti = ti;
    server_opts.endpts[server_opts.endpt_count - 1].ka.idle_time = 1;
    server_opts.endpts[server_opts.endpt_count - 1].ka.max_probes = 10;
    server_opts.endpts[server_opts.endpt_count - 1].ka.probe_interval = 5;

    server_opts.binds = nc_realloc(server_opts.binds, server_opts.endpt_count * sizeof *server_opts.binds);
    if (!server_opts.binds) {
        ERRMEM;
        ret = -1;
        goto cleanup;
    }

    memset(&server_opts.binds[server_opts.endpt_count - 1], 0, sizeof *server_opts.binds);
    server_opts.binds[server_opts.endpt_count - 1].sock = -1;

    switch (ti) {
#ifdef NC_ENABLED_SSH
    case NC_TI_LIBSSH:
        server_opts.endpts[server_opts.endpt_count - 1].opts.ssh = calloc(1, sizeof(struct nc_server_ssh_opts));
        if (!server_opts.endpts[server_opts.endpt_count - 1].opts.ssh) {
            ERRMEM;
            ret = -1;
            goto cleanup;
        }
        server_opts.endpts[server_opts.endpt_count - 1].opts.ssh->auth_methods =
                NC_SSH_AUTH_PUBLICKEY | NC_SSH_AUTH_PASSWORD | NC_SSH_AUTH_INTERACTIVE;
        server_opts.endpts[server_opts.endpt_count - 1].opts.ssh->auth_attempts = 3;
        server_opts.endpts[server_opts.endpt_count - 1].opts.ssh->auth_timeout = 30;
        break;
#endif
#ifdef NC_ENABLED_TLS
    case NC_TI_OPENSSL:
        server_opts.endpts[server_opts.endpt_count - 1].opts.tls = calloc(1, sizeof(struct nc_server_tls_opts));
        if (!server_opts.endpts[server_opts.endpt_count - 1].opts.tls) {
            ERRMEM;
            ret = -1;
            goto cleanup;
        }
        break;
#endif
    case NC_TI_UNIX:
        server_opts.endpts[server_opts.endpt_count - 1].opts.unixsock = calloc(1, sizeof(struct nc_server_unix_opts));
        if (!server_opts.endpts[server_opts.endpt_count - 1].opts.unixsock) {
            ERRMEM;
            ret = -1;
            goto cleanup;
        }
        server_opts.endpts[server_opts.endpt_count - 1].opts.unixsock->mode = (mode_t)-1;
        server_opts.endpts[server_opts.endpt_count - 1].opts.unixsock->uid = (uid_t)-1;
        server_opts.endpts[server_opts.endpt_count - 1].opts.unixsock->gid = (gid_t)-1;
        break;
    default:
        ERRINT;
        ret = -1;
        goto cleanup;
    }

cleanup:
    /* ENDPT UNLOCK */
    pthread_rwlock_unlock(&server_opts.endpt_lock);

    /* BIND UNLOCK */
    pthread_mutex_unlock(&server_opts.bind_lock);

    return ret;
}

API int
nc_server_del_endpt(const char *name, NC_TRANSPORT_IMPL ti)
{
    uint32_t i;
    int ret = -1;

    /* BIND LOCK */
    pthread_mutex_lock(&server_opts.bind_lock);

    /* ENDPT WRITE LOCK */
    pthread_rwlock_wrlock(&server_opts.endpt_lock);

    if (!name && !ti) {
        /* remove all endpoints */
        for (i = 0; i < server_opts.endpt_count; ++i) {
            free(server_opts.endpts[i].name);
            switch (server_opts.endpts[i].ti) {
#ifdef NC_ENABLED_SSH
            case NC_TI_LIBSSH:
                nc_server_ssh_clear_opts(server_opts.endpts[i].opts.ssh);
                free(server_opts.endpts[i].opts.ssh);
                break;
#endif
#ifdef NC_ENABLED_TLS
            case NC_TI_OPENSSL:
                nc_server_tls_clear_opts(server_opts.endpts[i].opts.tls);
                free(server_opts.endpts[i].opts.tls);
                break;
#endif
            case NC_TI_UNIX:
                free(server_opts.endpts[i].opts.unixsock);
                break;
            default:
                ERRINT;
                /* won't get here ...*/
                break;
            }
            ret = 0;
        }
        free(server_opts.endpts);
        server_opts.endpts = NULL;

        /* remove all binds */
        for (i = 0; i < server_opts.endpt_count; ++i) {
            free(server_opts.binds[i].address);
            if (server_opts.binds[i].sock > -1) {
                close(server_opts.binds[i].sock);
            }
        }
        free(server_opts.binds);
        server_opts.binds = NULL;

        server_opts.endpt_count = 0;

    } else {
        /* remove one endpoint with bind(s) or all endpoints using one transport protocol */
        for (i = 0; i < server_opts.endpt_count; ++i) {
            if ((name && !strcmp(server_opts.endpts[i].name, name)) || (!name && (server_opts.endpts[i].ti == ti))) {
                /* remove endpt */
                free(server_opts.endpts[i].name);
                switch (server_opts.endpts[i].ti) {
#ifdef NC_ENABLED_SSH
                case NC_TI_LIBSSH:
                    nc_server_ssh_clear_opts(server_opts.endpts[i].opts.ssh);
                    free(server_opts.endpts[i].opts.ssh);
                    break;
#endif
#ifdef NC_ENABLED_TLS
                case NC_TI_OPENSSL:
                    nc_server_tls_clear_opts(server_opts.endpts[i].opts.tls);
                    free(server_opts.endpts[i].opts.tls);
                    break;
#endif
                case NC_TI_UNIX:
                    free(server_opts.endpts[i].opts.unixsock);
                    break;
                default:
                    ERRINT;
                    break;
                }

                /* remove bind(s) */
                free(server_opts.binds[i].address);
                if (server_opts.binds[i].sock > -1) {
                    close(server_opts.binds[i].sock);
                }

                /* move last endpt and bind(s) to the empty space */
                --server_opts.endpt_count;
                if (!server_opts.endpt_count) {
                    free(server_opts.binds);
                    server_opts.binds = NULL;
                    free(server_opts.endpts);
                    server_opts.endpts = NULL;
                } else if (i < server_opts.endpt_count) {
                    memcpy(&server_opts.binds[i], &server_opts.binds[server_opts.endpt_count], sizeof *server_opts.binds);
                    memcpy(&server_opts.endpts[i], &server_opts.endpts[server_opts.endpt_count], sizeof *server_opts.endpts);
                }

                ret = 0;
                if (name) {
                    break;
                }
            }
        }
    }

    /* ENDPT UNLOCK */
    pthread_rwlock_unlock(&server_opts.endpt_lock);

    /* BIND UNLOCK */
    pthread_mutex_unlock(&server_opts.bind_lock);

    return ret;
}

API int
nc_server_endpt_count(void)
{
    return server_opts.endpt_count;
}

API int
nc_server_is_endpt(const char *name)
{
    uint16_t i;
    int found = 0;

    if (!name) {
        return found;
    }

    /* ENDPT READ LOCK */
    pthread_rwlock_rdlock(&server_opts.endpt_lock);

    /* check name uniqueness */
    for (i = 0; i < server_opts.endpt_count; ++i) {
        if (!strcmp(server_opts.endpts[i].name, name)) {
            found = 1;
            break;
        }
    }

    /* ENDPT UNLOCK */
    pthread_rwlock_unlock(&server_opts.endpt_lock);

    return found;
}

int
nc_server_endpt_set_address_port(const char *endpt_name, const char *address, uint16_t port)
{
    struct nc_endpt *endpt;
    struct nc_bind *bind = NULL;
    uint16_t i;
    int sock = -1, set_addr, ret = 0;

    if (!endpt_name) {
        ERRARG("endpt_name");
        return -1;
    } else if ((!address && !port) || (address && port)) {
        ERRARG("address and port");
        return -1;
    }

    if (address) {
        set_addr = 1;
    } else {
        set_addr = 0;
    }

    /* BIND LOCK */
    pthread_mutex_lock(&server_opts.bind_lock);

    /* ENDPT LOCK */
    endpt = nc_server_endpt_lock_get(endpt_name, 0, &i);
    if (!endpt) {
        /* BIND UNLOCK */
        pthread_mutex_unlock(&server_opts.bind_lock);
        return -1;
    }

    bind = &server_opts.binds[i];

    if (set_addr) {
        port = bind->port;
    } else {
        address = bind->address;
    }

    if (!set_addr && (endpt->ti == NC_TI_UNIX)) {
        ret = -1;
        goto cleanup;
    }

    /* we have all the information we need to create a listening socket */
    if (address && (port || (endpt->ti == NC_TI_UNIX))) {
        /* create new socket, close the old one */
        if (endpt->ti == NC_TI_UNIX) {
            sock = nc_sock_listen_unix(address, endpt->opts.unixsock);
        } else {
            sock = nc_sock_listen_inet(address, port, &endpt->ka);
        }
        if (sock == -1) {
            ret = -1;
            goto cleanup;
        }

        if (bind->sock > -1) {
            close(bind->sock);
        }
        bind->sock = sock;
    } /* else we are just setting address or port */

    if (set_addr) {
        free(bind->address);
        bind->address = strdup(address);
    } else {
        bind->port = port;
    }

    if (sock > -1) {
        switch (endpt->ti) {
        case NC_TI_UNIX:
            VRB(NULL, "Listening on %s for UNIX connections.", address);
            break;
#ifdef NC_ENABLED_SSH
        case NC_TI_LIBSSH:
            VRB(NULL, "Listening on %s:%u for SSH connections.", address, port);
            break;
#endif
#ifdef NC_ENABLED_TLS
        case NC_TI_OPENSSL:
            VRB(NULL, "Listening on %s:%u for TLS connections.", address, port);
            break;
#endif
        default:
            ERRINT;
            break;
        }
    }

cleanup:
    /* ENDPT UNLOCK */
    pthread_rwlock_unlock(&server_opts.endpt_lock);

    /* BIND UNLOCK */
    pthread_mutex_unlock(&server_opts.bind_lock);

    return ret;
}

API int
nc_server_endpt_set_address(const char *endpt_name, const char *address)
{
    return nc_server_endpt_set_address_port(endpt_name, address, 0);
}

#if defined (NC_ENABLED_SSH) || defined (NC_ENABLED_TLS)

API int
nc_server_endpt_set_port(const char *endpt_name, uint16_t port)
{
    return nc_server_endpt_set_address_port(endpt_name, NULL, port);
}

#endif

API int
nc_server_endpt_set_perms(const char *endpt_name, mode_t mode, uid_t uid, gid_t gid)
{
    struct nc_endpt *endpt;
    uint16_t i;
    int ret = 0;

    if (!endpt_name) {
        ERRARG("endpt_name");
        return -1;
    } else if (mode == 0) {
        ERRARG("mode");
        return -1;
    }

    /* ENDPT LOCK */
    endpt = nc_server_endpt_lock_get(endpt_name, 0, &i);
    if (!endpt) {
        return -1;
    }

    if (endpt->ti != NC_TI_UNIX) {
        ret = -1;
        goto cleanup;
    }

    endpt->opts.unixsock->mode = mode;
    endpt->opts.unixsock->uid = uid;
    endpt->opts.unixsock->gid = gid;

cleanup:
    /* ENDPT UNLOCK */
    pthread_rwlock_unlock(&server_opts.endpt_lock);

    return ret;
}

API int
nc_server_endpt_enable_keepalives(const char *endpt_name, int enable)
{
    struct nc_endpt *endpt;
    int ret = 0;

    if (!endpt_name) {
        ERRARG("endpt_name");
        return -1;
    }

    /* ENDPT LOCK */
    endpt = nc_server_endpt_lock_get(endpt_name, 0, NULL);
    if (!endpt) {
        return -1;
    }

    endpt->ka.enabled = (enable ? 1 : 0);

    /* ENDPT UNLOCK */
    pthread_rwlock_unlock(&server_opts.endpt_lock);

    return ret;
}

API int
nc_server_endpt_set_keepalives(const char *endpt_name, int idle_time, int max_probes, int probe_interval)
{
    struct nc_endpt *endpt;
    int ret = 0;

    if (!endpt_name) {
        ERRARG("endpt_name");
        return -1;
    }

    /* ENDPT LOCK */
    endpt = nc_server_endpt_lock_get(endpt_name, 0, NULL);
    if (!endpt) {
        return -1;
    }

    if (idle_time > -1) {
        endpt->ka.idle_time = idle_time;
    }
    if (max_probes > -1) {
        endpt->ka.max_probes = max_probes;
    }
    if (probe_interval > -1) {
        endpt->ka.probe_interval = probe_interval;
    }

    /* ENDPT UNLOCK */
    pthread_rwlock_unlock(&server_opts.endpt_lock);

    return ret;
}

API NC_MSG_TYPE
nc_accept(int timeout, const struct ly_ctx *ctx, struct nc_session **session)
{
    NC_MSG_TYPE msgtype;
    int sock, ret;
    char *host = NULL;
    uint16_t port, bind_idx;
    struct timespec ts_cur;

    if (!ctx) {
        ERRARG("ctx");
        return NC_MSG_ERROR;
    } else if (!session) {
        ERRARG("session");
        return NC_MSG_ERROR;
    }

    /* init ctx as needed */
    nc_server_init_ctx(ctx);

    /* BIND LOCK */
    pthread_mutex_lock(&server_opts.bind_lock);

    if (!server_opts.endpt_count) {
        ERR(NULL, "No endpoints to accept sessions on.");
        /* BIND UNLOCK */
        pthread_mutex_unlock(&server_opts.bind_lock);
        return NC_MSG_ERROR;
    }

    ret = nc_sock_accept_binds(server_opts.binds, server_opts.endpt_count, timeout, &host, &port, &bind_idx);
    if (ret < 1) {
        /* BIND UNLOCK */
        pthread_mutex_unlock(&server_opts.bind_lock);
        free(host);
        if (!ret) {
            return NC_MSG_WOULDBLOCK;
        }
        return NC_MSG_ERROR;
    }

    /* switch bind_lock for endpt_lock, so that another thread can accept another session */
    /* ENDPT READ LOCK */
    pthread_rwlock_rdlock(&server_opts.endpt_lock);

    /* BIND UNLOCK */
    pthread_mutex_unlock(&server_opts.bind_lock);

    sock = ret;

    *session = nc_new_session(NC_SERVER, 0);
    if (!(*session)) {
        ERRMEM;
        close(sock);
        free(host);
        msgtype = NC_MSG_ERROR;
        goto cleanup;
    }
    (*session)->status = NC_STATUS_STARTING;
    (*session)->ctx = (struct ly_ctx *)ctx;
    (*session)->flags = NC_SESSION_SHAREDCTX;
    (*session)->host = host;
    (*session)->port = port;

    /* sock gets assigned to session or closed */
#ifdef NC_ENABLED_SSH
    if (server_opts.endpts[bind_idx].ti == NC_TI_LIBSSH) {
        (*session)->data = server_opts.endpts[bind_idx].opts.ssh;
        ret = nc_accept_ssh_session(*session, sock, NC_TRANSPORT_TIMEOUT);
        if (ret < 0) {
            msgtype = NC_MSG_ERROR;
            goto cleanup;
        } else if (!ret) {
            msgtype = NC_MSG_WOULDBLOCK;
            goto cleanup;
        }
    } else
#endif
#ifdef NC_ENABLED_TLS
    if (server_opts.endpts[bind_idx].ti == NC_TI_OPENSSL) {
        (*session)->data = server_opts.endpts[bind_idx].opts.tls;
        ret = nc_accept_tls_session(*session, sock, NC_TRANSPORT_TIMEOUT);
        if (ret < 0) {
            msgtype = NC_MSG_ERROR;
            goto cleanup;
        } else if (!ret) {
            msgtype = NC_MSG_WOULDBLOCK;
            goto cleanup;
        }
    } else
#endif
    if (server_opts.endpts[bind_idx].ti == NC_TI_UNIX) {
        (*session)->data = server_opts.endpts[bind_idx].opts.unixsock;
        ret = nc_accept_unix(*session, sock);
        if (ret < 0) {
            msgtype = NC_MSG_ERROR;
            goto cleanup;
        }
    } else {
        ERRINT;
        close(sock);
        msgtype = NC_MSG_ERROR;
        goto cleanup;
    }

    (*session)->data = NULL;

    /* ENDPT UNLOCK */
    pthread_rwlock_unlock(&server_opts.endpt_lock);

    /* assign new SID atomically */
    (*session)->id = ATOMIC_INC_RELAXED(server_opts.new_session_id);

    /* NETCONF handshake */
    msgtype = nc_handshake_io(*session);
    if (msgtype != NC_MSG_HELLO) {
        nc_session_free(*session, NULL);
        *session = NULL;
        return msgtype;
    }

    nc_gettimespec_mono(&ts_cur);
    (*session)->opts.server.last_rpc = ts_cur.tv_sec;
    nc_gettimespec_real(&ts_cur);
    (*session)->opts.server.session_start = ts_cur.tv_sec;
    (*session)->status = NC_STATUS_RUNNING;

    return msgtype;

cleanup:
    /* ENDPT UNLOCK */
    pthread_rwlock_unlock(&server_opts.endpt_lock);

    nc_session_free(*session, NULL);
    *session = NULL;
    return msgtype;
}

#if defined (NC_ENABLED_SSH) || defined (NC_ENABLED_TLS)

/* client is expected to be locked */
static int
_nc_server_ch_client_del_endpt(struct nc_ch_client *client, const char *endpt_name, NC_TRANSPORT_IMPL ti)
{
    uint16_t i;
    int ret = -1;

    if (!endpt_name) {
        /* remove all endpoints */
        for (i = 0; i < client->ch_endpt_count; ++i) {
            free(client->ch_endpts[i].name);
            free(client->ch_endpts[i].address);
            if (client->ch_endpts[i].sock_pending != -1) {
                close(client->ch_endpts[i].sock_pending);
            }
            switch (client->ch_endpts[i].ti) {
#ifdef NC_ENABLED_SSH
            case NC_TI_LIBSSH:
                nc_server_ssh_clear_opts(client->ch_endpts[i].opts.ssh);
                free(client->ch_endpts[i].opts.ssh);
                break;
#endif
#ifdef NC_ENABLED_TLS
            case NC_TI_OPENSSL:
                nc_server_tls_clear_opts(client->ch_endpts[i].opts.tls);
                free(client->ch_endpts[i].opts.tls);
                break;
#endif
            default:
                ERRINT;
                /* won't get here ...*/
                break;
            }
        }
        free(client->ch_endpts);
        client->ch_endpts = NULL;
        client->ch_endpt_count = 0;

        ret = 0;
    } else {
        for (i = 0; i < client->ch_endpt_count; ++i) {
            if (!strcmp(client->ch_endpts[i].name, endpt_name) && (!ti || (ti == client->ch_endpts[i].ti))) {
                free(client->ch_endpts[i].name);
                free(client->ch_endpts[i].address);
                if (client->ch_endpts[i].sock_pending != -1) {
                    close(client->ch_endpts[i].sock_pending);
                }
                switch (client->ch_endpts[i].ti) {
#ifdef NC_ENABLED_SSH
                case NC_TI_LIBSSH:
                    nc_server_ssh_clear_opts(client->ch_endpts[i].opts.ssh);
                    free(client->ch_endpts[i].opts.ssh);
                    break;
#endif
#ifdef NC_ENABLED_TLS
                case NC_TI_OPENSSL:
                    nc_server_tls_clear_opts(client->ch_endpts[i].opts.tls);
                    free(client->ch_endpts[i].opts.tls);
                    break;
#endif
                default:
                    ERRINT;
                    /* won't get here ...*/
                    break;
                }

                /* move last endpoint to the empty space */
                --client->ch_endpt_count;
                if (i < client->ch_endpt_count) {
                    memcpy(&client->ch_endpts[i], &client->ch_endpts[client->ch_endpt_count], sizeof *client->ch_endpts);
                } else if (!server_opts.ch_client_count) {
                    free(server_opts.ch_clients);
                    server_opts.ch_clients = NULL;
                }

                ret = 0;
                break;
            }
        }
    }

    return ret;
}

API int
nc_server_ch_add_client(const char *name)
{
    uint16_t i;
    struct nc_ch_client *client;

    if (!name) {
        ERRARG("name");
        return -1;
    }

    /* WRITE LOCK */
    pthread_rwlock_wrlock(&server_opts.ch_client_lock);

    /* check name uniqueness */
    for (i = 0; i < server_opts.ch_client_count; ++i) {
        if (!strcmp(server_opts.ch_clients[i].name, name)) {
            ERR(NULL, "Call Home client \"%s\" already exists.", name);
            /* WRITE UNLOCK */
            pthread_rwlock_unlock(&server_opts.ch_client_lock);
            return -1;
        }
    }

    ++server_opts.ch_client_count;
    server_opts.ch_clients = nc_realloc(server_opts.ch_clients, server_opts.ch_client_count * sizeof *server_opts.ch_clients);
    if (!server_opts.ch_clients) {
        ERRMEM;
        /* WRITE UNLOCK */
        pthread_rwlock_unlock(&server_opts.ch_client_lock);
        return -1;
    }
    client = &server_opts.ch_clients[server_opts.ch_client_count - 1];

    client->name = strdup(name);
    client->id = ATOMIC_INC_RELAXED(server_opts.new_client_id);
    client->ch_endpts = NULL;
    client->ch_endpt_count = 0;
    client->conn_type = 0;

    /* set CH default options */
    client->start_with = NC_CH_FIRST_LISTED;
    client->max_attempts = 3;

    pthread_mutex_init(&client->lock, NULL);

    /* WRITE UNLOCK */
    pthread_rwlock_unlock(&server_opts.ch_client_lock);

    return 0;
}

API int
nc_server_ch_del_client(const char *name)
{
    uint16_t i;
    int ret = -1;

    /* WRITE LOCK */
    pthread_rwlock_wrlock(&server_opts.ch_client_lock);

    if (!name) {
        /* remove all CH clients with endpoints */
        for (i = 0; i < server_opts.ch_client_count; ++i) {
            free(server_opts.ch_clients[i].name);

            /* remove all endpoints */
            _nc_server_ch_client_del_endpt(&server_opts.ch_clients[i], NULL, 0);

            pthread_mutex_destroy(&server_opts.ch_clients[i].lock);
            ret = 0;
        }
        free(server_opts.ch_clients);
        server_opts.ch_clients = NULL;

        server_opts.ch_client_count = 0;

    } else {
        /* remove one client with endpoints */
        for (i = 0; i < server_opts.ch_client_count; ++i) {
            if (!strcmp(server_opts.ch_clients[i].name, name)) {
                free(server_opts.ch_clients[i].name);

                /* remove all endpoints */
                _nc_server_ch_client_del_endpt(&server_opts.ch_clients[i], NULL, 0);

                pthread_mutex_destroy(&server_opts.ch_clients[i].lock);

                /* move last client and endpoint(s) to the empty space */
                --server_opts.ch_client_count;
                if (i < server_opts.ch_client_count) {
                    memcpy(&server_opts.ch_clients[i], &server_opts.ch_clients[server_opts.ch_client_count],
                            sizeof *server_opts.ch_clients);
                } else if (!server_opts.ch_client_count) {
                    free(server_opts.ch_clients);
                    server_opts.ch_clients = NULL;
                }

                ret = 0;
                break;
            }
        }
    }

    /* WRITE UNLOCK */
    pthread_rwlock_unlock(&server_opts.ch_client_lock);

    return ret;
}

API int
nc_server_ch_is_client(const char *name)
{
    uint16_t i;
    int found = 0;

    if (!name) {
        return found;
    }

    /* READ LOCK */
    pthread_rwlock_rdlock(&server_opts.ch_client_lock);

    /* check name uniqueness */
    for (i = 0; i < server_opts.ch_client_count; ++i) {
        if (!strcmp(server_opts.ch_clients[i].name, name)) {
            found = 1;
            break;
        }
    }

    /* UNLOCK */
    pthread_rwlock_unlock(&server_opts.ch_client_lock);

    return found;
}

API int
nc_server_ch_client_add_endpt(const char *client_name, const char *endpt_name, NC_TRANSPORT_IMPL ti)
{
    uint16_t i;
    struct nc_ch_client *client;
    struct nc_ch_endpt *endpt;
    int ret = -1;

    if (!client_name) {
        ERRARG("client_name");
        return -1;
    } else if (!endpt_name) {
        ERRARG("endpt_name");
        return -1;
    } else if (!ti) {
        ERRARG("ti");
        return -1;
    }

    /* LOCK */
    nc_server_ch_client_lock(client_name, NULL, 0, &client);
    if (!client) {
        return -1;
    }

    for (i = 0; i < client->ch_endpt_count; ++i) {
        if (!strcmp(client->ch_endpts[i].name, endpt_name)) {
            ERR(NULL, "Call Home client \"%s\" endpoint \"%s\" already exists.", client_name, endpt_name);
            goto cleanup;
        }
    }

    ++client->ch_endpt_count;
    client->ch_endpts = realloc(client->ch_endpts, client->ch_endpt_count * sizeof *client->ch_endpts);
    if (!client->ch_endpts) {
        ERRMEM;
        goto cleanup;
    }
    endpt = &client->ch_endpts[client->ch_endpt_count - 1];

    memset(endpt, 0, sizeof *client->ch_endpts);
    endpt->name = strdup(endpt_name);
    endpt->ti = ti;
    endpt->sock_pending = -1;
    endpt->ka.idle_time = 1;
    endpt->ka.max_probes = 10;
    endpt->ka.probe_interval = 5;

    switch (ti) {
#ifdef NC_ENABLED_SSH
    case NC_TI_LIBSSH:
        endpt->opts.ssh = calloc(1, sizeof(struct nc_server_ssh_opts));
        if (!endpt->opts.ssh) {
            ERRMEM;
            goto cleanup;
        }
        endpt->opts.ssh->auth_methods = NC_SSH_AUTH_PUBLICKEY | NC_SSH_AUTH_PASSWORD | NC_SSH_AUTH_INTERACTIVE;
        endpt->opts.ssh->auth_attempts = 3;
        endpt->opts.ssh->auth_timeout = 30;
        break;
#endif
#ifdef NC_ENABLED_TLS
    case NC_TI_OPENSSL:
        endpt->opts.tls = calloc(1, sizeof(struct nc_server_tls_opts));
        if (!endpt->opts.tls) {
            ERRMEM;
            goto cleanup;
        }
        break;
#endif
    default:
        ERRINT;
        goto cleanup;
    }

    /* success */
    ret = 0;

cleanup:
    /* UNLOCK */
    nc_server_ch_client_unlock(client);

    return ret;
}

API int
nc_server_ch_client_del_endpt(const char *client_name, const char *endpt_name, NC_TRANSPORT_IMPL ti)
{
    int ret;
    struct nc_ch_client *client;

    if (!client_name) {
        ERRARG("client_name");
        return -1;
    }

    /* LOCK */
    nc_server_ch_client_lock(client_name, NULL, 0, &client);
    if (!client) {
        return -1;
    }

    ret = _nc_server_ch_client_del_endpt(client, endpt_name, ti);

    /* UNLOCK */
    nc_server_ch_client_unlock(client);

    return ret;
}

API int
nc_server_ch_client_is_endpt(const char *client_name, const char *endpt_name)
{
    uint16_t i;
    struct nc_ch_client *client = NULL;
    int found = 0;

    if (!client_name || !endpt_name) {
        return found;
    }

    /* READ LOCK */
    pthread_rwlock_rdlock(&server_opts.ch_client_lock);

    for (i = 0; i < server_opts.ch_client_count; ++i) {
        if (!strcmp(server_opts.ch_clients[i].name, client_name)) {
            client = &server_opts.ch_clients[i];
            break;
        }
    }

    if (!client) {
        goto cleanup;
    }

    for (i = 0; i < client->ch_endpt_count; ++i) {
        if (!strcmp(client->ch_endpts[i].name, endpt_name)) {
            found = 1;
            break;
        }
    }

cleanup:
    /* UNLOCK */
    pthread_rwlock_unlock(&server_opts.ch_client_lock);
    return found;
}

API int
nc_server_ch_client_endpt_set_address(const char *client_name, const char *endpt_name, const char *address)
{
    struct nc_ch_client *client;
    struct nc_ch_endpt *endpt;

    if (!client_name) {
        ERRARG("client_name");
        return -1;
    } else if (!endpt_name) {
        ERRARG("endpt_name");
        return -1;
    } else if (!address) {
        ERRARG("address");
        return -1;
    }

    /* LOCK */
    endpt = nc_server_ch_client_lock(client_name, endpt_name, 0, &client);
    if (!endpt) {
        return -1;
    }

    free(endpt->address);
    endpt->address = strdup(address);

    /* UNLOCK */
    nc_server_ch_client_unlock(client);

    return 0;
}

API int
nc_server_ch_client_endpt_set_port(const char *client_name, const char *endpt_name, uint16_t port)
{
    struct nc_ch_client *client;
    struct nc_ch_endpt *endpt;

    if (!client_name) {
        ERRARG("client_name");
        return -1;
    } else if (!endpt_name) {
        ERRARG("endpt_name");
        return -1;
    } else if (!port) {
        ERRARG("port");
        return -1;
    }

    /* LOCK */
    endpt = nc_server_ch_client_lock(client_name, endpt_name, 0, &client);
    if (!endpt) {
        return -1;
    }

    endpt->port = port;

    /* UNLOCK */
    nc_server_ch_client_unlock(client);

    return 0;
}

API int
nc_server_ch_client_endpt_enable_keepalives(const char *client_name, const char *endpt_name, int enable)
{
    struct nc_ch_client *client;
    struct nc_ch_endpt *endpt;

    if (!client_name) {
        ERRARG("client_name");
        return -1;
    } else if (!endpt_name) {
        ERRARG("endpt_name");
        return -1;
    }

    /* LOCK */
    endpt = nc_server_ch_client_lock(client_name, endpt_name, 0, &client);
    if (!endpt) {
        return -1;
    }

    endpt->ka.enabled = (enable ? 1 : 0);

    /* UNLOCK */
    nc_server_ch_client_unlock(client);

    return 0;
}

API int
nc_server_ch_client_endpt_set_keepalives(const char *client_name, const char *endpt_name, int idle_time, int max_probes,
        int probe_interval)
{
    struct nc_ch_client *client;
    struct nc_ch_endpt *endpt;

    if (!client_name) {
        ERRARG("client_name");
        return -1;
    } else if (!endpt_name) {
        ERRARG("endpt_name");
        return -1;
    }

    /* LOCK */
    endpt = nc_server_ch_client_lock(client_name, endpt_name, 0, &client);
    if (!endpt) {
        return -1;
    }

    if (idle_time > -1) {
        endpt->ka.idle_time = idle_time;
    }
    if (max_probes > -1) {
        endpt->ka.max_probes = max_probes;
    }
    if (probe_interval > -1) {
        endpt->ka.probe_interval = probe_interval;
    }

    /* UNLOCK */
    nc_server_ch_client_unlock(client);

    return 0;
}

API int
nc_server_ch_client_set_conn_type(const char *client_name, NC_CH_CONN_TYPE conn_type)
{
    struct nc_ch_client *client;

    if (!client_name) {
        ERRARG("client_name");
        return -1;
    } else if (!conn_type) {
        ERRARG("conn_type");
        return -1;
    }

    /* LOCK */
    nc_server_ch_client_lock(client_name, NULL, 0, &client);
    if (!client) {
        return -1;
    }

    if (client->conn_type != conn_type) {
        client->conn_type = conn_type;

        /* set default options */
        switch (conn_type) {
        case NC_CH_PERSIST:
            /* no options */
            break;
        case NC_CH_PERIOD:
            client->conn.period.period = 60;
            client->conn.period.anchor_time = 0;
            client->conn.period.idle_timeout = 120;
            break;
        default:
            ERRINT;
            break;
        }
    }

    /* UNLOCK */
    nc_server_ch_client_unlock(client);

    return 0;
}

API int
nc_server_ch_client_periodic_set_period(const char *client_name, uint16_t period)
{
    struct nc_ch_client *client;

    if (!client_name) {
        ERRARG("client_name");
        return -1;
    } else if (!period) {
        ERRARG("period");
        return -1;
    }

    /* LOCK */
    nc_server_ch_client_lock(client_name, NULL, 0, &client);
    if (!client) {
        return -1;
    }

    if (client->conn_type != NC_CH_PERIOD) {
        ERR(NULL, "Call Home client \"%s\" is not of periodic connection type.", client_name);
        /* UNLOCK */
        nc_server_ch_client_unlock(client);
        return -1;
    }

    client->conn.period.period = period;

    /* UNLOCK */
    nc_server_ch_client_unlock(client);

    return 0;
}

API int
nc_server_ch_client_periodic_set_anchor_time(const char *client_name, time_t anchor_time)
{
    struct nc_ch_client *client;

    if (!client_name) {
        ERRARG("client_name");
        return -1;
    }

    /* LOCK */
    nc_server_ch_client_lock(client_name, NULL, 0, &client);
    if (!client) {
        return -1;
    }

    if (client->conn_type != NC_CH_PERIOD) {
        ERR(NULL, "Call Home client \"%s\" is not of periodic connection type.", client_name);
        /* UNLOCK */
        nc_server_ch_client_unlock(client);
        return -1;
    }

    client->conn.period.anchor_time = anchor_time;

    /* UNLOCK */
    nc_server_ch_client_unlock(client);

    return 0;
}

API int
nc_server_ch_client_periodic_set_idle_timeout(const char *client_name, uint16_t idle_timeout)
{
    struct nc_ch_client *client;

    if (!client_name) {
        ERRARG("client_name");
        return -1;
    }

    /* LOCK */
    nc_server_ch_client_lock(client_name, NULL, 0, &client);
    if (!client) {
        return -1;
    }

    if (client->conn_type != NC_CH_PERIOD) {
        ERR(NULL, "Call Home client \"%s\" is not of periodic connection type.", client_name);
        /* UNLOCK */
        nc_server_ch_client_unlock(client);
        return -1;
    }

    client->conn.period.idle_timeout = idle_timeout;

    /* UNLOCK */
    nc_server_ch_client_unlock(client);

    return 0;
}

API int
nc_server_ch_client_set_start_with(const char *client_name, NC_CH_START_WITH start_with)
{
    struct nc_ch_client *client;

    if (!client_name) {
        ERRARG("client_name");
        return -1;
    }

    /* LOCK */
    nc_server_ch_client_lock(client_name, NULL, 0, &client);
    if (!client) {
        return -1;
    }

    client->start_with = start_with;

    /* UNLOCK */
    nc_server_ch_client_unlock(client);

    return 0;
}

API int
nc_server_ch_client_set_max_attempts(const char *client_name, uint8_t max_attempts)
{
    struct nc_ch_client *client;

    if (!client_name) {
        ERRARG("client_name");
        return -1;
    } else if (!max_attempts) {
        ERRARG("max_attempts");
        return -1;
    }

    /* LOCK */
    nc_server_ch_client_lock(client_name, NULL, 0, &client);
    if (!client) {
        return -1;
    }

    client->max_attempts = max_attempts;

    /* UNLOCK */
    nc_server_ch_client_unlock(client);

    return 0;
}

/* client lock is expected to be held */
static NC_MSG_TYPE
<<<<<<< HEAD
nc_connect_ch_endpt(struct nc_ch_endpt *endpt, nc_server_ch_session_acquire_ctx_cb acquire_ctx_cb,
        nc_server_ch_session_release_ctx_cb release_ctx_cb, void *ctx_cb_data, struct nc_session **session)
{
    NC_MSG_TYPE msgtype;
    const struct ly_ctx *ctx = NULL;
=======
nc_connect_ch_endpt(struct nc_ch_endpt *endpt, nc_server_ch_session_acquire_ctx_cb acquire_ctx_cb, void *ctx_cb_data,
        struct nc_session **session)
{
    NC_MSG_TYPE msgtype;
    const struct ly_ctx *ctx;
>>>>>>> 096efdf4
    int sock, ret;
    struct timespec ts_cur;
    char *ip_host;

    sock = nc_sock_connect(endpt->address, endpt->port, NC_SOCKET_CH_TIMEOUT, &endpt->ka, &endpt->sock_pending, &ip_host);
    if (sock < 0) {
        if (endpt->sock_pending > -1) {
            ++endpt->sock_retries;
            if (endpt->sock_retries == NC_SOCKET_CH_RETRIES) {
                ERR(NULL, "Failed to connect socket %d after %d retries, closing.", endpt->sock_pending, NC_SOCKET_CH_RETRIES);
                close(endpt->sock_pending);
                endpt->sock_pending = -1;
                endpt->sock_retries = 0;
            }
        }
        return NC_MSG_ERROR;
    }
    /* no need to store the socket as pending any longer */
    endpt->sock_pending = -1;

    /* acquire context */
    ctx = acquire_ctx_cb(ctx_cb_data);
    if (!ctx) {
        ERR(NULL, "Failed to acquire context for a new Call Home session.");
        close(sock);
        free(ip_host);
        return NC_MSG_ERROR;
    }

    /* create session */
    *session = nc_new_session(NC_SERVER, 0);
    if (!(*session)) {
        ERRMEM;
        close(sock);
        free(ip_host);
        return NC_MSG_ERROR;
    }
    (*session)->status = NC_STATUS_STARTING;
    (*session)->ctx = (struct ly_ctx *)ctx;
    (*session)->flags = NC_SESSION_SHAREDCTX;
    (*session)->host = ip_host;
    (*session)->port = endpt->port;

    /* sock gets assigned to session or closed */
#ifdef NC_ENABLED_SSH
    if (endpt->ti == NC_TI_LIBSSH) {
        (*session)->data = endpt->opts.ssh;
        ret = nc_accept_ssh_session(*session, sock, NC_TRANSPORT_TIMEOUT);
        (*session)->data = NULL;

        if (ret < 0) {
            msgtype = NC_MSG_ERROR;
            goto fail;
        } else if (!ret) {
            msgtype = NC_MSG_WOULDBLOCK;
            goto fail;
        }
    } else
#endif
#ifdef NC_ENABLED_TLS
    if (endpt->ti == NC_TI_OPENSSL) {
        (*session)->data = endpt->opts.tls;
        ret = nc_accept_tls_session(*session, sock, NC_TRANSPORT_TIMEOUT);
        (*session)->data = NULL;

        if (ret < 0) {
            msgtype = NC_MSG_ERROR;
            goto fail;
        } else if (!ret) {
            msgtype = NC_MSG_WOULDBLOCK;
            goto fail;
        }
    } else
#endif
    {
        ERRINT;
        close(sock);
        msgtype = NC_MSG_ERROR;
        goto fail;
    }

    /* assign new SID atomically */
    (*session)->id = ATOMIC_INC_RELAXED(server_opts.new_session_id);

    /* NETCONF handshake */
    msgtype = nc_handshake_io(*session);
    if (msgtype != NC_MSG_HELLO) {
        goto fail;
    }

    nc_gettimespec_mono(&ts_cur);
    (*session)->opts.server.last_rpc = ts_cur.tv_sec;
    nc_gettimespec_real(&ts_cur);
    (*session)->opts.server.session_start = ts_cur.tv_sec;
    (*session)->status = NC_STATUS_RUNNING;

    return msgtype;

fail:
    nc_session_free(*session, NULL);
    *session = NULL;
    if (ctx) {
        release_ctx_cb(ctx_cb_data);
    }
    return msgtype;
}

struct nc_ch_client_thread_arg {
    char *client_name;
    nc_server_ch_session_acquire_ctx_cb acquire_ctx_cb;
    nc_server_ch_session_release_ctx_cb release_ctx_cb;
    void *ctx_cb_data;
    nc_server_ch_new_session_cb new_session_cb;
};

static struct nc_ch_client *
nc_server_ch_client_with_endpt_lock(const char *name)
{
    struct nc_ch_client *client;

    while (1) {
        /* LOCK */
        nc_server_ch_client_lock(name, NULL, 0, &client);
        if (!client) {
            return NULL;
        }
        if (client->ch_endpt_count) {
            return client;
        }
        /* no endpoints defined yet */

        /* UNLOCK */
        nc_server_ch_client_unlock(client);

        usleep(NC_CH_NO_ENDPT_WAIT * 1000);
    }

    return NULL;
}

static int
nc_server_ch_client_thread_session_cond_wait(struct nc_session *session, struct nc_ch_client_thread_arg *data)
{
    int ret = 0, r;
    uint32_t idle_timeout;
    struct timespec ts;
    struct nc_ch_client *client;

    /* CH LOCK */
    pthread_mutex_lock(&session->opts.server.ch_lock);

    session->flags |= NC_SESSION_CH_THREAD;

    /* give the session to the user */
    if (data->new_session_cb(data->client_name, session)) {
        /* something is wrong, free the session */
        session->flags &= ~NC_SESSION_CH_THREAD;

        /* CH UNLOCK */
        pthread_mutex_unlock(&session->opts.server.ch_lock);

        /* session terminated, release its context */
        nc_session_free(session, NULL);
<<<<<<< HEAD
        data->release_ctx_cb(data->ctx_cb_data);
        return ret;
=======
        goto release_ctx;
>>>>>>> 096efdf4
    }

    do {
        nc_gettimespec_real(&ts);
        nc_addtimespec(&ts, NC_CH_NO_ENDPT_WAIT);

        /* CH COND WAIT */
        r = pthread_cond_timedwait(&session->opts.server.ch_cond, &session->opts.server.ch_lock, &ts);
        if (!r) {
            /* we were woken up, something probably happened */
            if (session->status != NC_STATUS_RUNNING) {
                break;
            }
        } else if (r != ETIMEDOUT) {
            ERR(session, "Pthread condition timedwait failed (%s).", strerror(r));
            ret = -1;
            break;
        }

        /* check whether the client was not removed */
        /* LOCK */
        nc_server_ch_client_lock(data->client_name, NULL, 0, &client);
        if (!client) {
            /* client was removed, finish thread */
            VRB(session, "Call Home client \"%s\" removed, but an established session will not be terminated.",
                    data->client_name);
            ret = 1;
            break;
        }

        if (client->conn_type == NC_CH_PERIOD) {
            idle_timeout = client->conn.period.idle_timeout;
        } else {
            idle_timeout = 0;
        }

        nc_gettimespec_mono(&ts);
        if (!nc_session_get_notif_status(session) && idle_timeout && (ts.tv_sec >= session->opts.server.last_rpc + idle_timeout)) {
            VRB(session, "Call Home client \"%s\": session idle timeout elapsed.", client->name);
            session->status = NC_STATUS_INVALID;
            session->term_reason = NC_SESSION_TERM_TIMEOUT;
        }

        /* UNLOCK */
        nc_server_ch_client_unlock(client);

    } while (session->status == NC_STATUS_RUNNING);

    /* signal to nc_session_free() that CH thread is terminating */
    session->flags &= ~NC_SESSION_CH_THREAD;
    pthread_cond_signal(&session->opts.server.ch_cond);

    /* CH UNLOCK */
    pthread_mutex_unlock(&session->opts.server.ch_lock);

release_ctx:
    /* session terminated, release its context */
    data->release_ctx_cb(data->ctx_cb_data);

    return ret;
}

static void *
nc_ch_client_thread(void *arg)
{
    struct nc_ch_client_thread_arg *data = (struct nc_ch_client_thread_arg *)arg;
    NC_MSG_TYPE msgtype;
    uint8_t cur_attempts = 0;
    uint16_t next_endpt_index;
    char *cur_endpt_name = NULL;
    struct nc_ch_endpt *cur_endpt;
    struct nc_session *session;
    struct nc_ch_client *client;
    uint32_t client_id;
    time_t reconnect_in;

    /* LOCK */
    client = nc_server_ch_client_with_endpt_lock(data->client_name);
    if (!client) {
        goto cleanup;
    }
    client_id = client->id;

    cur_endpt = &client->ch_endpts[0];
    cur_endpt_name = strdup(cur_endpt->name);

    VRB(NULL, "Call Home client \"%s\" connecting...", data->client_name);
    while (1) {
<<<<<<< HEAD
        msgtype = nc_connect_ch_endpt(cur_endpt, data->acquire_ctx_cb, data->release_ctx_cb, data->ctx_cb_data, &session);
=======
        msgtype = nc_connect_ch_endpt(cur_endpt, data->acquire_ctx_cb, data->ctx_cb_data, &session);
>>>>>>> 096efdf4

        if (msgtype == NC_MSG_HELLO) {
            /* UNLOCK */
            nc_server_ch_client_unlock(client);

            VRB(NULL, "Call Home client \"%s\" session %u established.", data->client_name, session->id);
            if (nc_server_ch_client_thread_session_cond_wait(session, data)) {
                goto cleanup;
            }
            VRB(NULL, "Call Home client \"%s\" session terminated.", data->client_name);

            /* LOCK */
            client = nc_server_ch_client_with_endpt_lock(data->client_name);
            if (!client) {
                goto cleanup;
            }
            if (client->id != client_id) {
                nc_server_ch_client_unlock(client);
                goto cleanup;
            }

            /* session changed status -> it was disconnected for whatever reason,
             * persistent connection immediately tries to reconnect, periodic connects at specific times */
            if (client->conn_type == NC_CH_PERIOD) {
                if (client->conn.period.anchor_time) {
                    /* anchored */
                    reconnect_in = (time(NULL) - client->conn.period.anchor_time) % (client->conn.period.period * 60);
                } else {
                    /* fixed timeout */
                    reconnect_in = client->conn.period.period * 60;
                }

                /* UNLOCK */
                nc_server_ch_client_unlock(client);

                /* sleep until we should reconnect TODO wake up sometimes to check for new notifications */
                VRB(NULL, "Call Home client \"%s\" reconnecting in %d seconds.", data->client_name, reconnect_in);
                sleep(reconnect_in);

                /* LOCK */
                client = nc_server_ch_client_with_endpt_lock(data->client_name);
                if (!client) {
                    goto cleanup;
                }
                if (client->id != client_id) {
                    nc_server_ch_client_unlock(client);
                    goto cleanup;
                }
            }

            /* set next endpoint to try */
            if (client->start_with == NC_CH_FIRST_LISTED) {
                next_endpt_index = 0;
            } else if (client->start_with == NC_CH_LAST_CONNECTED) {
                /* we keep the current one but due to unlock/lock we have to find it again */
                for (next_endpt_index = 0; next_endpt_index < client->ch_endpt_count; ++next_endpt_index) {
                    if (!strcmp(client->ch_endpts[next_endpt_index].name, cur_endpt_name)) {
                        break;
                    }
                }
                if (next_endpt_index >= client->ch_endpt_count) {
                    /* endpoint was removed, start with the first one */
                    next_endpt_index = 0;
                }
            } else {
                /* just get a random index */
                next_endpt_index = rand() % client->ch_endpt_count;
            }

        } else {
            /* UNLOCK */
            nc_server_ch_client_unlock(client);

            /* session was not created */
            usleep(NC_CH_ENDPT_FAIL_WAIT * 1000);

            /* LOCK */
            client = nc_server_ch_client_with_endpt_lock(data->client_name);
            if (!client) {
                goto cleanup;
            }
            if (client->id != client_id) {
                nc_server_ch_client_unlock(client);
                goto cleanup;
            }

            ++cur_attempts;

            /* try to find our endpoint again */
            for (next_endpt_index = 0; next_endpt_index < client->ch_endpt_count; ++next_endpt_index) {
                if (!strcmp(client->ch_endpts[next_endpt_index].name, cur_endpt_name)) {
                    break;
                }
            }

            if (next_endpt_index >= client->ch_endpt_count) {
                /* endpoint was removed, start with the first one */
                next_endpt_index = 0;
                cur_attempts = 0;
            } else if (cur_attempts == client->max_attempts) {
                /* we have tried to connect to this endpoint enough times */
                if (next_endpt_index < client->ch_endpt_count - 1) {
                    /* just go to the next endpoint */
                    ++next_endpt_index;
                } else {
                    /* cur_endpoint is the last, start with the first one */
                    next_endpt_index = 0;
                }

                cur_attempts = 0;
            } /* else we keep the current one */
        }

        cur_endpt = &client->ch_endpts[next_endpt_index];
        free(cur_endpt_name);
        cur_endpt_name = strdup(cur_endpt->name);
    }

cleanup:
    VRB(NULL, "Call Home client \"%s\" thread exit.", data->client_name);
    free(cur_endpt_name);
    free(data->client_name);
    free(data);
    return NULL;
}

API int
nc_connect_ch_client_dispatch(const char *client_name, nc_server_ch_session_acquire_ctx_cb acquire_ctx_cb,
        nc_server_ch_session_release_ctx_cb release_ctx_cb, void *ctx_cb_data, nc_server_ch_new_session_cb new_session_cb)
{
    int ret;
    pthread_t tid;
    struct nc_ch_client_thread_arg *arg;

    if (!client_name) {
        ERRARG("client_name");
        return -1;
    } else if (!acquire_ctx_cb) {
        ERRARG("acquire_ctx_cb");
        return -1;
    } else if (!release_ctx_cb) {
        ERRARG("release_ctx_cb");
        return -1;
    } else if (!new_session_cb) {
        ERRARG("new_session_cb");
        return -1;
    }

    arg = malloc(sizeof *arg);
    if (!arg) {
        ERRMEM;
        return -1;
    }
    arg->client_name = strdup(client_name);
    if (!arg->client_name) {
        ERRMEM;
        free(arg);
        return -1;
    }
    arg->acquire_ctx_cb = acquire_ctx_cb;
    arg->release_ctx_cb = release_ctx_cb;
    arg->ctx_cb_data = ctx_cb_data;
    arg->new_session_cb = new_session_cb;

    ret = pthread_create(&tid, NULL, nc_ch_client_thread, arg);
    if (ret) {
        ERR(NULL, "Creating a new thread failed (%s).", strerror(ret));
        free(arg->client_name);
        free(arg);
        return -1;
    }
    /* the thread now manages arg */

    pthread_detach(tid);

    return 0;
}

#endif /* NC_ENABLED_SSH || NC_ENABLED_TLS */

API time_t
nc_session_get_start_time(const struct nc_session *session)
{
    if (!session || (session->side != NC_SERVER)) {
        ERRARG("session");
        return 0;
    }

    return session->opts.server.session_start;
}

API void
nc_session_inc_notif_status(struct nc_session *session)
{
    if (!session || (session->side != NC_SERVER)) {
        ERRARG("session");
        return;
    }

    /* NTF STATUS LOCK */
    pthread_mutex_lock(&session->opts.server.ntf_status_lock);

    ++session->opts.server.ntf_status;

    /* NTF STATUS UNLOCK */
    pthread_mutex_unlock(&session->opts.server.ntf_status_lock);
}

API void
nc_session_dec_notif_status(struct nc_session *session)
{
    if (!session || (session->side != NC_SERVER)) {
        ERRARG("session");
        return;
    }

    /* NTF STATUS LOCK */
    pthread_mutex_lock(&session->opts.server.ntf_status_lock);

    if (session->opts.server.ntf_status) {
        --session->opts.server.ntf_status;
    }

    /* NTF STATUS UNLOCK */
    pthread_mutex_unlock(&session->opts.server.ntf_status_lock);
}

API int
nc_session_get_notif_status(const struct nc_session *session)
{
    uint32_t ntf_status;

    if (!session || (session->side != NC_SERVER)) {
        ERRARG("session");
        return 0;
    }

    /* NTF STATUS LOCK */
    pthread_mutex_lock(&((struct nc_session *)session)->opts.server.ntf_status_lock);

    ntf_status = session->opts.server.ntf_status;

    /* NTF STATUS UNLOCK */
    pthread_mutex_unlock(&((struct nc_session *)session)->opts.server.ntf_status_lock);

    return ntf_status;
}

API int
nc_session_is_callhome(const struct nc_session *session)
{
    if (!session || (session->side != NC_SERVER)) {
        ERRARG("session");
        return 0;
    }

    if (session->flags & NC_SESSION_CALLHOME) {
        return 1;
    }

    return 0;
}<|MERGE_RESOLUTION|>--- conflicted
+++ resolved
@@ -3236,19 +3236,11 @@
 
 /* client lock is expected to be held */
 static NC_MSG_TYPE
-<<<<<<< HEAD
 nc_connect_ch_endpt(struct nc_ch_endpt *endpt, nc_server_ch_session_acquire_ctx_cb acquire_ctx_cb,
         nc_server_ch_session_release_ctx_cb release_ctx_cb, void *ctx_cb_data, struct nc_session **session)
 {
     NC_MSG_TYPE msgtype;
     const struct ly_ctx *ctx = NULL;
-=======
-nc_connect_ch_endpt(struct nc_ch_endpt *endpt, nc_server_ch_session_acquire_ctx_cb acquire_ctx_cb, void *ctx_cb_data,
-        struct nc_session **session)
-{
-    NC_MSG_TYPE msgtype;
-    const struct ly_ctx *ctx;
->>>>>>> 096efdf4
     int sock, ret;
     struct timespec ts_cur;
     char *ip_host;
@@ -3412,12 +3404,8 @@
 
         /* session terminated, release its context */
         nc_session_free(session, NULL);
-<<<<<<< HEAD
         data->release_ctx_cb(data->ctx_cb_data);
         return ret;
-=======
-        goto release_ctx;
->>>>>>> 096efdf4
     }
 
     do {
@@ -3506,11 +3494,7 @@
 
     VRB(NULL, "Call Home client \"%s\" connecting...", data->client_name);
     while (1) {
-<<<<<<< HEAD
         msgtype = nc_connect_ch_endpt(cur_endpt, data->acquire_ctx_cb, data->release_ctx_cb, data->ctx_cb_data, &session);
-=======
-        msgtype = nc_connect_ch_endpt(cur_endpt, data->acquire_ctx_cb, data->ctx_cb_data, &session);
->>>>>>> 096efdf4
 
         if (msgtype == NC_MSG_HELLO) {
             /* UNLOCK */
