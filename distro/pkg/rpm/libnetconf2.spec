Name: libnetconf2
Version: {{ version }}
Release: {{ release }}%{?dist}
Summary: NETCONF protocol library
Url: https://github.com/CESNET/libnetconf2
Source: %{url}/archive/v%{version}/%{name}-%{version}.tar.gz
License: BSD

BuildRequires:  cmake
BuildRequires:  gcc
BuildRequires:  libssh-devel
BuildRequires:  openssl-devel
BuildRequires:  pkgconfig(libyang) >= 2

%package devel
Summary:    Headers of libnetconf2 library
Conflicts:  libnetconf-devel
Requires:   %{name}%{?_isa} = %{version}-%{release}
Requires:   pkgconfig

%description devel
Headers of libnetconf library.

%description
libnetconf2 is a NETCONF library in C intended for building NETCONF clients and
servers. NETCONF is the NETwork CONFiguration protocol introduced by IETF.


%prep
%autosetup -p1

%build
%cmake -DCMAKE_BUILD_TYPE=RELWITHDEBINFO
%cmake_build

%install
%cmake_install


%files
%license LICENSE
<<<<<<< HEAD
=======
%doc README.md FAQ.md
>>>>>>> 096efdf4
%{_libdir}/libnetconf2.so.*

%files devel
%doc CODINGSTYLE.md
%{_libdir}/libnetconf2.so
%{_libdir}/pkgconfig/libnetconf2.pc
%{_includedir}/*.h
%{_includedir}/libnetconf2/*.h
%dir %{_includedir}/libnetconf2/


%changelog
* {{ now }} Jakub Ružička <jakub.ruzicka@nic.cz> - {{ version }}-{{ release }}
- upstream package<|MERGE_RESOLUTION|>--- conflicted
+++ resolved
@@ -39,10 +39,7 @@
 
 %files
 %license LICENSE
-<<<<<<< HEAD
-=======
 %doc README.md FAQ.md
->>>>>>> 096efdf4
 %{_libdir}/libnetconf2.so.*
 
 %files devel
